package check

import (
	"fmt"
	"strings"

	"github.com/google/cel-go/cel"

	"ocm.software/open-component-model/bindings/go/cel/jsonschema/decl"
	"ocm.software/open-component-model/bindings/go/cel/jsonschema/provider"
)

const (
	// TypeNamePrefix is the prefix used for CEL type names when converting schemas.
	// Used to namespace custom types and avoid conflicts with built-in CEL types.
	// Example: "__type_schema.spec.ports" for a ports field in the schema resource.
	TypeNamePrefix = "__type_"
)

// AreTypesStructurallyCompatible checks if an output type from an expected or executed CEL expression is compatible
// with an expected type.
//
// This performs deep structural comparison:
// - For primitives: checks kind equality
// - For lists: recursively checks element type compatibility
// - For maps: recursively checks key and value type compatibility
// - For structs: uses DeclTypeProvider to introspect fields and check all required fields exist with compatible types
// - For map → struct and struct → map compatibility if fields/keys are structurally compatible
//
// The provider is required for introspecting struct field information.
// Returns true if types are compatible, false otherwise. If false, the error describes why.
func AreTypesStructurallyCompatible(output, expected *cel.Type, provider *provider.DeclTypeProvider) (bool, error) {
<<<<<<< HEAD
	if output.IsAssignableType(expected) {
=======
	if expected.IsAssignableType(output) {
>>>>>>> bb06aba0
		return true, nil
	}

	if output == nil || expected == nil {
		return false, fmt.Errorf("nil type(s): output=%v, expected=%v", output, expected)
	}

	// Dynamic type is compatible with anything
	if expected.Kind() == cel.DynKind || output.Kind() == cel.DynKind {
		return true, nil
	}

	// Unwrap optional output if available
	if output.Kind() == cel.OpaqueKind && output.TypeName() == "optional_type" {
		return AreTypesStructurallyCompatible(output.Parameters()[0], expected, provider)
	}

	switch {
	case expected.Kind() == cel.StructKind && output.Kind() == cel.MapKind:
		return areMapTypesAssignableToStruct(output, expected, provider)
	case expected.Kind() == cel.MapKind && output.Kind() == cel.StructKind:
		return areStructTypesAssignableToMap(output, expected, provider)
	case expected.Kind() == cel.ListKind:
		return areListTypesCompatible(output, expected, provider)
	case expected.Kind() == cel.MapKind:
		return areMapTypesCompatible(output, expected, provider)
	case expected.Kind() == cel.StructKind:
		return areStructTypesCompatible(output, expected, provider)
	default:
		// Kinds must match otherwise
		if output.Kind() != expected.Kind() {
			return false, fmt.Errorf("type kind mismatch: got %q, expected %q", output.String(), expected.String())
		}
		// primitives: kind equality already checked
		return true, nil
	}
}

// areListTypesCompatible checks if list element types are structurally compatible.
func areListTypesCompatible(output, expected *cel.Type, provider *provider.DeclTypeProvider) (bool, error) {
	outputParams := output.Parameters()
	expectedParams := expected.Parameters()

	// Both must have element type parameters
	if len(outputParams) == 0 || len(expectedParams) == 0 {
		if len(outputParams) != len(expectedParams) {
			return false, fmt.Errorf("list parameter count mismatch: got %d, expected %d", len(outputParams), len(expectedParams))
		}
		return true, nil
	}

	// Recursively check element type compatibility
	compatible, err := AreTypesStructurallyCompatible(outputParams[0], expectedParams[0], provider)
	if !compatible {
		return false, fmt.Errorf("list element type incompatible: %w", err)
	}
	return true, nil
}

// areMapTypesCompatible checks if map key and value types are structurally compatible.
func areMapTypesCompatible(output, expected *cel.Type, provider *provider.DeclTypeProvider) (bool, error) {
	outputParams := output.Parameters()
	expectedParams := expected.Parameters()

	// Both must have key and value type parameters
	if len(outputParams) < 2 || len(expectedParams) < 2 {
		if len(outputParams) != len(expectedParams) {
			return false, fmt.Errorf("map parameter count mismatch: got %d, expected %d", len(outputParams), len(expectedParams))
		}
		return true, nil
	}

	// Check key type compatibility
	compatible, err := AreTypesStructurallyCompatible(outputParams[0], expectedParams[0], provider)
	if !compatible {
		return false, fmt.Errorf("map key type incompatible: %w", err)
	}

	// Check value type compatibility
	compatible, err = AreTypesStructurallyCompatible(outputParams[1], expectedParams[1], provider)
	if !compatible {
		return false, fmt.Errorf("map value type incompatible: %w", err)
	}
	return true, nil
}

// areStructTypesCompatible checks if struct types are structurally compatible
// by introspecting their fields using the DeclTypeProvider.
func areStructTypesCompatible(output, expected *cel.Type, provider *provider.DeclTypeProvider) (bool, error) {
	if provider == nil {
		// Without provider, we can't introspect fields - fall back to kind check only
		return true, nil
	}

	// Resolve DeclTypes by walking through nested type paths
	expectedDecl := resolveDeclTypeFromPath(expected.String(), provider)
	outputDecl := resolveDeclTypeFromPath(output.String(), provider)

	// If we can't resolve both types, we can't do structural comparison
	// Fall back to accepting it (permissive - could make this stricter)
	if expectedDecl == nil || outputDecl == nil {
		return true, nil
	}

	// Check that output has all required fields of expected
	return areStructFieldsCompatible(outputDecl, expectedDecl, provider)
}

// resolveDeclTypeFromPath resolves a DeclType by walking through a nested path.
// For example, "__type_ingressroute.spec.routes.@idx.middlewares" would:
// 1. Strip TypeNamePrefix and look up "ingressroute" in the provider
// 2. Find the "spec" field
// 3. Find the "routes" field
// 4. Get the list element type (@idx)
// 5. Find the "middlewares" field
func resolveDeclTypeFromPath(typePath string, provider *provider.DeclTypeProvider) *decl.Type {
	if provider == nil || typePath == "" {
		return nil
	}

	// Split the path into segments
	segments := strings.Split(typePath, ".")
	if len(segments) == 0 {
		return nil
	}

	// Get the root name - keep it as-is (with or without prefix)
	rootName := segments[0]

	// Look up the root type in the provider
	// Try first with the name as-is, then try without prefix if it has one
	currentDecl, found := provider.FindDeclType(rootName)
	if !found && strings.HasPrefix(rootName, TypeNamePrefix) {
		// Try without prefix for backwards compatibility
		shortName := strings.TrimPrefix(rootName, TypeNamePrefix)
		currentDecl, found = provider.FindDeclType(shortName)
	}
	if !found {
		return nil
	}

	// Walk through remaining path segments
	for i := 1; i < len(segments); i++ {
		segment := segments[i]

		// Handle list element type (@idx) and map value type (@elem)
		// These are KRO conventions used in DeclTypeProvider, not CEL built-ins
		if segment == "@idx" || segment == "@elem" {
			if currentDecl.ElemType != nil {
				currentDecl = currentDecl.ElemType
			} else {
				return nil
			}
			continue
		}

		// Handle array index notation like "routes[0]" - strip the index
		if idx := strings.Index(segment, "["); idx != -1 {
			segment = segment[:idx]
		}

		// Look up field in current struct
		if currentDecl.Fields == nil {
			return nil
		}

		field, exists := currentDecl.Fields[segment]
		if !exists {
			return nil
		}

		currentDecl = field.Type
		if currentDecl == nil {
			return nil
		}
	}

	return currentDecl
}

// areStructFieldsCompatible checks if output struct is a subset of expected struct.
// The output type can have fewer fields than expected (subset semantics), but cannot have extra fields.
// For each field that exists in output:
// 1. The field must exist in expected
// 2. The field type must be compatible
func areStructFieldsCompatible(output, expected *decl.Type, provider *provider.DeclTypeProvider) (bool, error) {
	if expected == nil {
		return true, nil
	}
	// PreserveUnknownFields is set on the expected type, so everything we would pass from output would be okay
	if expected.AllowsAdditionalProperties() {
		return true, nil
	}

	if output == nil {
		return false, fmt.Errorf("output type is nil")
	}

	outputFields := output.Fields
	if outputFields == nil {
		// Output has no fields - this is a valid subset of any expected type
		return true, nil
	}

	expectedFields := expected.Fields
	if expectedFields == nil {
		// Expected has no fields, but output does - incompatible
		if len(outputFields) > 0 {
			return false, fmt.Errorf("output has fields but expected type has none")
		}
		return true, nil
	}

	// Check each field in output exists in expected with compatible type
	for fieldName, outputField := range outputFields {
		expectedField, exists := expectedFields[fieldName]

		// Output has a field that expected doesn't have - not a subset
		if !exists {
			return false, fmt.Errorf("field %q exists in output but not in expected type", fieldName)
		}

		// Field exists in both - check type compatibility recursively
		expectedFieldType := expectedField.Type
		outputFieldType := outputField.Type

		if expectedFieldType == nil || outputFieldType == nil {
			continue
		}

		// Recursively compare field types
		expectedCELType := expectedFieldType.CelType()
		outputCELType := outputFieldType.CelType()

		compatible, err := AreTypesStructurallyCompatible(outputCELType, expectedCELType, provider)
		if !compatible {
			return false, fmt.Errorf("field %q has incompatible type: %w", fieldName, err)
		}
	}

	return true, nil
}

func areMapTypesAssignableToStruct(outputMap, expectedStruct *cel.Type, provider *provider.DeclTypeProvider) (bool, error) {
	expectedDecl := resolveDeclTypeFromPath(expectedStruct.String(), provider)
	if expectedDecl == nil || expectedDecl.Fields == nil {
		return true, nil
	}

	// map parameters are [keyType, valueType]
	params := outputMap.Parameters()
	if len(params) < 2 {
		return false, fmt.Errorf("map must have key and value types")
	}

	keyType := params[0]
	valType := params[1]

	// keys must be strings to match struct field names
	if keyType.Kind() != cel.StringKind {
		return false, fmt.Errorf("map keys must be strings to assign to struct")
	}

	for fieldName, expectedField := range expectedDecl.Fields {
		expectedFieldCEL := expectedField.Type.CelType()
		if expectedFieldCEL == nil {
			continue
		}
		compatible, err := AreTypesStructurallyCompatible(valType, expectedFieldCEL, provider)
		if !compatible {
			return false, fmt.Errorf("map value incompatible with struct field %q: %w", fieldName, err)
		}
	}

	return true, nil
}

func areStructTypesAssignableToMap(outputStruct, expectedMap *cel.Type, provider *provider.DeclTypeProvider) (bool, error) {
	outputDecl := resolveDeclTypeFromPath(outputStruct.String(), provider)
	if outputDecl == nil || outputDecl.Fields == nil {
		return true, nil
	}

	params := expectedMap.Parameters()
	if len(params) < 2 {
		return false, fmt.Errorf("expected map must have key and value types")
	}
	keyType := params[0]
	valType := params[1]

	// struct field names map to string keys
	if keyType.Kind() != cel.StringKind {
		return false, fmt.Errorf("map key type must be string when assigning struct → map")
	}

	for fieldName, outputField := range outputDecl.Fields {
		outputCEL := outputField.Type.CelType()
		if outputCEL == nil {
			continue
		}

		compatible, err := AreTypesStructurallyCompatible(outputCEL, valType, provider)
		if !compatible {
			return false, fmt.Errorf("struct field %q incompatible with map value type: %w", fieldName, err)
		}
	}

	return true, nil
}<|MERGE_RESOLUTION|>--- conflicted
+++ resolved
@@ -30,11 +30,7 @@
 // The provider is required for introspecting struct field information.
 // Returns true if types are compatible, false otherwise. If false, the error describes why.
 func AreTypesStructurallyCompatible(output, expected *cel.Type, provider *provider.DeclTypeProvider) (bool, error) {
-<<<<<<< HEAD
-	if output.IsAssignableType(expected) {
-=======
 	if expected.IsAssignableType(output) {
->>>>>>> bb06aba0
 		return true, nil
 	}
 
