--- conflicted
+++ resolved
@@ -41,11 +41,8 @@
 	// Points to the blob in the CTF that contains the artifact.
 	Digest string `json:"digest,omitempty"`
 	// MediaType is the media type of the artifact. This is the media type that is used to reference the artifact.
-<<<<<<< HEAD
-=======
 	// The MediaType is optionally added and can be left empty. In this case it is assumed that the artifact
 	// is of an arbitrary type.
->>>>>>> 6d5e6772
 	MediaType string `json:"mediaType,omitempty"`
 }
 
