package handler

import (
	"crypto"
	"crypto/rand"
	"crypto/rsa"
	"crypto/sha256"
	"crypto/x509"
	"crypto/x509/pkix"
	"encoding/hex"
	"encoding/pem"
	"math/big"
	"os"
	"path/filepath"
	"strings"
	"testing"
	"time"

	"github.com/stretchr/testify/require"
	descruntime "ocm.software/open-component-model/bindings/go/descriptor/runtime"
	rsacredentials "ocm.software/open-component-model/bindings/go/rsa/signing/handler/internal/credentials"
	internalpem "ocm.software/open-component-model/bindings/go/rsa/signing/handler/internal/pem"
	"ocm.software/open-component-model/bindings/go/rsa/signing/v1alpha1"
)

func Test_RSA_Handler(t *testing.T) {
	// signer A
	aKey := mustKey(t)
	aCert := mustSelfSigned(t, "signer", aKey)
	aPriv, aPub := writeKeyAndChain(t, t.TempDir(), aKey, aCert)

	// signer B (mismatch)
	bKey := mustKey(t)
	bCert := mustSelfSigned(t, "other", bKey)
	_, bPub := writeKeyAndChain(t, t.TempDir(), bKey, bCert)

	h, err := New(v1alpha1.Scheme, false)
	require.NoError(t, err)

	testData := []byte("hello world")

	// test both signature schemes and both hashes
	for _, hashCfg := range []crypto.Hash{
		crypto.SHA256,
		crypto.SHA512,
	} {
		hashCfg := hashCfg
		t.Run(hashCfg.String(), func(t *testing.T) {
			for _, alg := range []v1alpha1.SignatureAlgorithm{
				v1alpha1.AlgorithmRSASSAPSS,
				v1alpha1.AlgorithmRSASSAPKCS1V15,
			} {
				alg := alg
				d := digestHex(hashCfg, testData)

				t.Run(string(alg), func(t *testing.T) {
					// used for a dynamic root
					var rootPEM string

					type tc struct {
						name    string
						build   func(t *testing.T) descruntime.Signature
						creds   func(t *testing.T) map[string]string
						wantErr string
					}

					signPlain := func(t *testing.T, privPath string) descruntime.Signature {
						cfg := v1alpha1.Config{
							SignatureAlgorithm:      alg,
							SignatureEncodingPolicy: v1alpha1.SignatureEncodingPolicyPlain,
						}
						si, err := h.Sign(t.Context(), d, &cfg, map[string]string{
							rsacredentials.CredentialKeyPrivateKeyPEMFile: privPath,
						})
						require.NoError(t, err)
						return descruntime.Signature{Digest: d, Signature: si}
					}

					signPEM := func(t *testing.T, privPath, pubPath string) descruntime.Signature {
						cfg := v1alpha1.Config{
							SignatureAlgorithm:      alg,
							SignatureEncodingPolicy: v1alpha1.SignatureEncodingPolicyPEM,
						}
						si, err := h.Sign(t.Context(), d, &cfg, map[string]string{
							rsacredentials.CredentialKeyPrivateKeyPEMFile: privPath,
							rsacredentials.CredentialKeyPublicKeyPEMFile:  pubPath, // embeds chain
						})
						require.NoError(t, err)
						return descruntime.Signature{Digest: d, Signature: si}
					}

					tests := []tc{
						{
							name:  "plain_hex_signature_with_matching_pub",
							build: func(t *testing.T) descruntime.Signature { return signPlain(t, aPriv) },
							creds: func(t *testing.T) map[string]string {
								return map[string]string{rsacredentials.CredentialKeyPublicKeyPEMFile: aPub}
							},
						},
						{
							name:  "plain_hex_signature_with_matching_pkix_public_key",
							build: func(t *testing.T) descruntime.Signature { return signPlain(t, aPriv) },
							creds: func(t *testing.T) map[string]string {
								p := writePKIXPublicKeyPEM(t, t.TempDir(), &aKey.PublicKey)
								return map[string]string{rsacredentials.CredentialKeyPublicKeyPEMFile: p}
							},
						},
						{
							name:  "plain_hex_signature_with_matching_pkcs1_public_key",
							build: func(t *testing.T) descruntime.Signature { return signPlain(t, aPriv) },
							creds: func(t *testing.T) map[string]string {
								p := writePKCS1PublicKeyPEM(t, t.TempDir(), &aKey.PublicKey)
								return map[string]string{rsacredentials.CredentialKeyPublicKeyPEMFile: p}
							},
						},
						{
							name:  "plain_hex_signature_with_only_priv",
							build: func(t *testing.T) descruntime.Signature { return signPlain(t, aPriv) },
							creds: func(t *testing.T) map[string]string {
								return map[string]string{rsacredentials.CredentialKeyPrivateKeyPEMFile: aPriv}
							},
						},
						{
							name: "plain_hex_signature_with_pkcs8_private_key",
							build: func(t *testing.T) descruntime.Signature {
								dir := t.TempDir()
								pkcs8Path := writePKCS8PrivateKeyPEM(t, dir, aKey)

								cfg := v1alpha1.Config{
									SignatureAlgorithm:      alg,
									SignatureEncodingPolicy: v1alpha1.SignatureEncodingPolicyPlain,
								}
								si, err := h.Sign(t.Context(), d, &cfg, map[string]string{
									rsacredentials.CredentialKeyPrivateKeyPEMFile: pkcs8Path,
								})
								require.NoError(t, err)
								return descruntime.Signature{Digest: d, Signature: si}
							},
							creds: func(t *testing.T) map[string]string {
								return map[string]string{rsacredentials.CredentialKeyPublicKeyPEMFile: aPub}
							},
						},
						{
							name:    "pem_signature_extracts_pub_from_signature_no_credentials",
							build:   func(t *testing.T) descruntime.Signature { return signPEM(t, aPriv, aPub) },
							creds:   func(t *testing.T) map[string]string { return nil },
							wantErr: "certificate signed by unknown authority",
						},
						{
							name:  "pem_signature_with_matching_credentials_pub",
							build: func(t *testing.T) descruntime.Signature { return signPEM(t, aPriv, aPub) },
							creds: func(t *testing.T) map[string]string {
								return map[string]string{rsacredentials.CredentialKeyPublicKeyPEMFile: aPub}
							},
						},
						{
							name: "pem_signature_with_matching_credentials_pub_issuer_mismatch",
							build: func(t *testing.T) descruntime.Signature {
								s := signPEM(t, aPriv, aPub)
								s.Signature.Issuer = "cn=mismatch"
								return s
							},
							creds: func(t *testing.T) map[string]string {
								return map[string]string{rsacredentials.CredentialKeyPublicKeyPEMFile: aPub}
							},
							wantErr: "issuer mismatch between \"CN=mismatch\" and \"CN=signer\"",
						},
						{
							name:  "pem_signature_with_mismatched_credentials_pub_fails",
							build: func(t *testing.T) descruntime.Signature { return signPEM(t, aPriv, aPub) },
							creds: func(t *testing.T) map[string]string {
								return map[string]string{rsacredentials.CredentialKeyPublicKeyPEMFile: bPub}
							},
							wantErr: "certificate signed by unknown authority",
						},
						{
							name: "pem_signature_full_chain_in_signature_root_in_credentials_ok",
							build: func(t *testing.T) descruntime.Signature {
								c := buildChain(t)

								dir := t.TempDir()
								privPath := filepath.Join(dir, "leaf.key")
								writePEMFile(t, privPath, "RSA PRIVATE KEY", x509.MarshalPKCS1PrivateKey(c.leafKey))

								embedded := writeCertsPEM(t, dir, "embedded.pem", c.leaf, c.interm)

								cfg := v1alpha1.Config{
									SignatureAlgorithm:      alg,
									SignatureEncodingPolicy: v1alpha1.SignatureEncodingPolicyPEM,
								}
								si, err := h.Sign(t.Context(), d, &cfg, map[string]string{
									rsacredentials.CredentialKeyPrivateKeyPEMFile: privPath,
									rsacredentials.CredentialKeyPublicKeyPEMFile:  embedded,
								})
								require.NoError(t, err)

								rootDir := t.TempDir()
								rootPEM = writeCertsPEM(t, rootDir, "root.pem", c.root)

								return descruntime.Signature{
									Digest: d,
									Signature: descruntime.SignatureInfo{
										Algorithm: si.Algorithm,
										MediaType: si.MediaType,
										Value:     si.Value,
										Issuer:    c.root.Subject.String(),
									},
								}
							},
							creds: func(t *testing.T) map[string]string {
								return map[string]string{
									rsacredentials.CredentialKeyPublicKeyPEMFile: rootPEM,
								}
							},
						},
						{
							name: "pem_signature_leaf_only_signature_only_root_in_credentials_fails",
							build: func(t *testing.T) descruntime.Signature {
								c := buildChain(t)
								dir := t.TempDir()
								privPath := filepath.Join(dir, "leaf.key")
								writePEMFile(t, privPath, "RSA PRIVATE KEY", x509.MarshalPKCS1PrivateKey(c.leafKey))
								leafOnly := writeCertsPEM(t, dir, "leaf.pem", c.leaf)
								return signPEM(t, privPath, leafOnly)
							},
							creds: func(t *testing.T) map[string]string {
								c := buildChain(t)
								rootPath := writeCertsPEM(t, t.TempDir(), "root.pem", c.root)
								return map[string]string{rsacredentials.CredentialKeyPublicKeyPEMFile: rootPath}
							},
							wantErr: "certificate signed by unknown authority",
						},
					}

					for _, tt := range tests {
						t.Run(tt.name, func(t *testing.T) {
							t.Parallel()
							sig := tt.build(t)
							err := h.Verify(t.Context(), sig, nil, tt.creds(t))
							if tt.wantErr == "" {
								require.NoError(t, err)
								return
							}
							require.Error(t, err)
							require.Contains(t, err.Error(), tt.wantErr)
						})
					}
				})
			}
		})
	}
}

func Test_RSA_Verify_ErrorPaths_BothAlgs(t *testing.T) {
	for _, alg := range []v1alpha1.SignatureAlgorithm{v1alpha1.AlgorithmRSASSAPSS, v1alpha1.AlgorithmRSASSAPKCS1V15} {
		alg := alg
<<<<<<< HEAD
		t.Run(string(alg), func(t *testing.T) {
			h, err := New(false)
=======
		t.Run(alg, func(t *testing.T) {
			h, err := New(v1alpha1.Scheme, false)
>>>>>>> de7753c2
			require.NoError(t, err)

			// Keys and certs.
			key := mustKey(t)
			cert := mustSelfSigned(t, "cn=signer", key)
			dir := t.TempDir()
			privPath, chainPath := writeKeyAndChain(t, dir, key, cert)

			// Base digest.
			sum := sha256.Sum256([]byte("payload"))
			d := descruntime.Digest{HashAlgorithm: crypto.SHA256.String(), Value: hex.EncodeToString(sum[:])}

			// Sign a PEM signature that embeds the cert.
			cfgPEM := v1alpha1.Config{
				SignatureAlgorithm:      alg,
				SignatureEncodingPolicy: v1alpha1.SignatureEncodingPolicyPEM,
			}
			si, err := h.Sign(t.Context(), d, &cfgPEM, map[string]string{
				rsacredentials.CredentialKeyPrivateKeyPEMFile: privPath,
				rsacredentials.CredentialKeyPublicKeyPEMFile:  chainPath,
			})
			require.NoError(t, err)

			t.Run("missing public key for plain media", func(t *testing.T) {
				cfgPlain := v1alpha1.Config{
					SignatureAlgorithm:      alg,
					SignatureEncodingPolicy: v1alpha1.SignatureEncodingPolicyPlain,
				}
				plain, err := h.Sign(t.Context(), d, &cfgPlain, map[string]string{
					rsacredentials.CredentialKeyPrivateKeyPEMFile: privPath,
				})
				require.NoError(t, err)

				err = h.Verify(t.Context(), descruntime.Signature{Digest: d, Signature: plain}, nil, nil)
				require.Error(t, err)
				require.Contains(t, err.Error(), "missing public key, required for plain RSA signatures")
			})

			t.Run("missing hash algorithm", func(t *testing.T) {
				s := descruntime.Signature{Digest: descruntime.Digest{HashAlgorithm: "", Value: d.Value}, Signature: si}
				err := h.Verify(t.Context(), s, nil, map[string]string{rsacredentials.CredentialKeyPublicKeyPEMFile: chainPath})
				require.Error(t, err)
				require.Contains(t, err.Error(), "missing hash algorithm")
			})

			t.Run("missing digest value", func(t *testing.T) {
				s := descruntime.Signature{Digest: descruntime.Digest{HashAlgorithm: "sha256", Value: ""}, Signature: si}
				err := h.Verify(t.Context(), s, nil, map[string]string{rsacredentials.CredentialKeyPublicKeyPEMFile: chainPath})
				require.Error(t, err)
				require.Contains(t, err.Error(), "missing digest value")
			})

			t.Run("unsupported hash algorithm", func(t *testing.T) {
				s := descruntime.Signature{Digest: descruntime.Digest{HashAlgorithm: "sha1", Value: d.Value}, Signature: si}
				err := h.Verify(t.Context(), s, nil, map[string]string{rsacredentials.CredentialKeyPublicKeyPEMFile: chainPath})
				require.Error(t, err)
				require.Contains(t, err.Error(), "unsupported hash algorithm")
			})

			t.Run("hash name mapping accepts SHA-256", func(t *testing.T) {
				s := descruntime.Signature{Digest: descruntime.Digest{HashAlgorithm: "SHA-256", Value: d.Value}, Signature: si}
				err := h.Verify(t.Context(), s, nil, map[string]string{rsacredentials.CredentialKeyPublicKeyPEMFile: chainPath})
				require.NoError(t, err)
			})

			t.Run("tampered digest causes verification error", func(t *testing.T) {
				sum2 := sha256.Sum256([]byte("different"))
				d2 := descruntime.Digest{HashAlgorithm: crypto.SHA256.String(), Value: hex.EncodeToString(sum2[:])}
				err := h.Verify(t.Context(), descruntime.Signature{Digest: d2, Signature: si}, nil, map[string]string{
					rsacredentials.CredentialKeyPublicKeyPEMFile: chainPath,
				})
				require.Error(t, err)
				require.Contains(t, err.Error(), "verification error")
			})

			t.Run("PEM with no certificate chain", func(t *testing.T) {
				// Remove all CERTIFICATE blocks from the signed PEM.
				pemOnlySig := stripCertBlocks(si.Value)
				err := h.Verify(t.Context(), descruntime.Signature{
					Digest: d, Signature: descruntime.SignatureInfo{
						Algorithm: si.Algorithm,
						MediaType: si.MediaType,
						Value:     pemOnlySig,
					},
				}, nil, map[string]string{rsacredentials.CredentialKeyPublicKeyPEMFile: chainPath})
				require.Error(t, err)
				require.Contains(t, err.Error(), "invalid certificate format (expected \"CERTIFICATE\" PEM block)")
			})

			t.Run("PEM with mismatched Algorithm header", func(t *testing.T) {
				bad := strings.Replace(si.Value, string("Algorithm: "+alg), "Algorithm: ED25519", 1)
				err := h.Verify(t.Context(), descruntime.Signature{
					Digest: d, Signature: descruntime.SignatureInfo{
						Algorithm: si.Algorithm,
						MediaType: si.MediaType,
						Value:     bad,
					},
				}, nil, map[string]string{rsacredentials.CredentialKeyPublicKeyPEMFile: chainPath})
				require.Error(t, err)
				require.Contains(t, err.Error(), "invalid algorithm")
			})

			t.Run("issuer match succeeds when underlying cert present", func(t *testing.T) {
				s := descruntime.Signature{Digest: d, Signature: si}
				s.Signature.Issuer = cert.Subject.String()
				err := h.Verify(t.Context(), s, nil, map[string]string{
					rsacredentials.CredentialKeyPublicKeyPEMFile: chainPath, // makes underlying=*x509.Certificate
				})
				require.NoError(t, err)
			})

			t.Run("unsupported media type", func(t *testing.T) {
				s := descruntime.Signature{
					Digest: d,
					Signature: descruntime.SignatureInfo{
						Algorithm: string(alg),
						MediaType: "application/unknown",
						Value:     "deadbeef",
					},
				}
				err := h.Verify(t.Context(), s, nil, nil)
				require.Error(t, err)
				require.Contains(t, err.Error(), "unsupported media type")
			})
		})
	}
}

func Test_RSA_Identity(t *testing.T) {
	h, err := New(v1alpha1.Scheme, false)
	require.NoError(t, err)

	d := descruntime.Digest{HashAlgorithm: "sha256", Value: "00"} // value irrelevant for identity

	t.Run("GetSigningCredentialConsumerIdentity", func(t *testing.T) {
		for _, alg := range []v1alpha1.SignatureAlgorithm{v1alpha1.AlgorithmRSASSAPSS, v1alpha1.AlgorithmRSASSAPKCS1V15} {
			alg := alg
			t.Run(string(alg), func(t *testing.T) {
				cfg := v1alpha1.Config{
					SignatureAlgorithm:      alg,
					SignatureEncodingPolicy: v1alpha1.SignatureEncodingPolicyPlain,
				}
				id, err := h.GetSigningCredentialConsumerIdentity(t.Context(), "sigA", d, &cfg)
				require.NoError(t, err)
				require.Equal(t, string(alg), id[IdentityAttributeAlgorithm])
				require.Equal(t, "sigA", id[IdentityAttributeSignature])
			})
		}
	})

	t.Run("GetVerifyingCredentialConsumerIdentity", func(t *testing.T) {
		type tc struct {
			name string
			sig  descruntime.Signature
			want string // expected algorithm attribute (may be "")
		}
		tests := []tc{
			{
				name: "plain_pss_algorithm_set",
				sig: descruntime.Signature{
					Name:   "pss-plain",
					Digest: descruntime.Digest{HashAlgorithm: "sha256", Value: "aa"},
					Signature: descruntime.SignatureInfo{
						Algorithm: string(v1alpha1.AlgorithmRSASSAPSS),
						MediaType: v1alpha1.MediaTypePlainRSASSAPSS,
						Value:     "deadbeef",
					},
				},
				want: string(v1alpha1.AlgorithmRSASSAPSS),
			},
			{
				name: "plain_pkcs1_infer_algorithm_from_media_when_empty",
				sig: descruntime.Signature{
					Name:   "pkcs1-plain",
					Digest: descruntime.Digest{HashAlgorithm: "sha256", Value: "bb"},
					Signature: descruntime.SignatureInfo{
						MediaType: v1alpha1.MediaTypePlainRSASSAPKCS1V15,
						Value:     "deadbeef",
					},
				},
				want: string(v1alpha1.AlgorithmRSASSAPKCS1V15),
			},
		}

		for _, tt := range tests {
			tt := tt
			t.Run(tt.name, func(t *testing.T) {
				id, err := h.GetVerifyingCredentialConsumerIdentity(t.Context(), tt.sig, nil)
				require.NoError(t, err)
				require.Equal(t, tt.want, id[IdentityAttributeAlgorithm])
				require.Equal(t, tt.sig.Name, id[IdentityAttributeSignature])
			})
		}
	})

	t.Run("GetVerifyingCredentialConsumerIdentity_PEM_awareness", func(t *testing.T) {
		// helper to build a minimal SIGNATURE PEM for a given algorithm
		newPEM := func(t *testing.T, alg string) string {
			t.Helper()
			cert := mustSelfSigned(t, "cn=signer", mustKey(t))
			// dummy bytes, no chain needed for identity parsing
			return string(internalpem.SignatureBytesToPem(alg, []byte{0x01}, cert))
		}
		tests := []struct {
			name    string
			sig     descruntime.Signature
			wantAlg string
			wantErr string
		}{
			{
				name: "pem_pss_declared_matches",
				sig: descruntime.Signature{
					Name:   "pem-pss",
					Digest: d,
					Signature: descruntime.SignatureInfo{
						Algorithm: string(v1alpha1.AlgorithmRSASSAPSS),
						MediaType: v1alpha1.MediaTypePEM,
						Value:     newPEM(t, string(v1alpha1.AlgorithmRSASSAPSS)),
					},
				},
				wantAlg: string(v1alpha1.AlgorithmRSASSAPSS),
			},
			{
				name: "pem_pkcs1_declared_matches",
				sig: descruntime.Signature{
					Name:   "pem-pkcs1",
					Digest: d,
					Signature: descruntime.SignatureInfo{
						Algorithm: string(v1alpha1.AlgorithmRSASSAPKCS1V15),
						MediaType: v1alpha1.MediaTypePEM,
						Value:     newPEM(t, string(v1alpha1.AlgorithmRSASSAPKCS1V15)),
					},
				},
				wantAlg: string(v1alpha1.AlgorithmRSASSAPKCS1V15),
			},
			{
				name: "pem_declared_empty_uses_pem_alg",
				sig: descruntime.Signature{
					Name:   "pem-empty-declared",
					Digest: d,
					Signature: descruntime.SignatureInfo{
						Algorithm: "",
						MediaType: v1alpha1.MediaTypePEM,
						Value:     newPEM(t, string(v1alpha1.AlgorithmRSASSAPSS)),
					},
				},
				wantAlg: string(v1alpha1.AlgorithmRSASSAPSS),
			},
			{
				name: "pem_declared_mismatch_errors",
				sig: descruntime.Signature{
					Name:   "pem-mismatch",
					Digest: d,
					Signature: descruntime.SignatureInfo{
						Algorithm: string(v1alpha1.AlgorithmRSASSAPSS),
						MediaType: v1alpha1.MediaTypePEM,
						Value:     newPEM(t, string(v1alpha1.AlgorithmRSASSAPKCS1V15)),
					},
				},
				wantErr: "algorithm mismatch",
			},
			{
				name: "pem_invalid_parse_error",
				sig: descruntime.Signature{
					Name:   "pem-invalid",
					Digest: d,
					Signature: descruntime.SignatureInfo{
						Algorithm: string(v1alpha1.AlgorithmRSASSAPSS),
						MediaType: v1alpha1.MediaTypePEM,
						Value:     "-----BEGIN SIGNATURE-----\nnot-pem\n-----END SIGNATURE-----",
					},
				},
				wantErr: "parse pem signature",
			},
		}

		for _, tt := range tests {
			tt := tt
			t.Run(tt.name, func(t *testing.T) {
				id, err := h.GetVerifyingCredentialConsumerIdentity(t.Context(), tt.sig, nil)
				if tt.wantErr != "" {
					require.Error(t, err)
					require.Contains(t, err.Error(), tt.wantErr)
					return
				}
				require.NoError(t, err)
				require.Equal(t, tt.wantAlg, id[IdentityAttributeAlgorithm])
				require.Equal(t, tt.sig.Name, id[IdentityAttributeSignature])
			})
		}
	})
}

func digestHex(algorithm crypto.Hash, b []byte) descruntime.Digest {
	h := algorithm.New()
	h.Write(b)
	hashSum := h.Sum(nil)
	return descruntime.Digest{HashAlgorithm: algorithm.String(), Value: hex.EncodeToString(hashSum[:])}
}

func mustKey(t *testing.T) *rsa.PrivateKey {
	t.Helper()
	k, err := rsa.GenerateKey(rand.Reader, 2048)
	require.NoError(t, err)
	return k
}

func mustSelfSigned(t *testing.T, cn string, key *rsa.PrivateKey) *x509.Certificate {
	t.Helper()
	tmpl := &x509.Certificate{
		SerialNumber:          mustRand128(t),
		Subject:               pkix.Name{CommonName: cn},
		NotBefore:             time.Now().Add(-time.Hour),
		NotAfter:              time.Now().Add(24 * time.Hour),
		KeyUsage:              x509.KeyUsageDigitalSignature | x509.KeyUsageKeyEncipherment | x509.KeyUsageCertSign | x509.KeyUsageCRLSign,
		BasicConstraintsValid: true,
		IsCA:                  true,
	}
	der, err := x509.CreateCertificate(rand.Reader, tmpl, tmpl, &key.PublicKey, key)
	require.NoError(t, err)
	cert, err := x509.ParseCertificate(der)
	require.NoError(t, err)
	return cert
}

func mustRand128(t *testing.T) *big.Int {
	t.Helper()
	n, err := rand.Int(rand.Reader, new(big.Int).Lsh(big.NewInt(1), 128))
	require.NoError(t, err)
	return n
}

func writePEMFile(t *testing.T, path, typ string, der []byte) {
	t.Helper()
	require.NoError(t, os.WriteFile(path, pem.EncodeToMemory(&pem.Block{Type: typ, Bytes: der}), 0o600))
}

func writeKeyAndChain(t *testing.T, dir string, priv *rsa.PrivateKey, chain ...*x509.Certificate) (privPath, chainPath string) {
	t.Helper()
	privPath = filepath.Join(dir, "key.pem")
	writePEMFile(t, privPath, "RSA PRIVATE KEY", x509.MarshalPKCS1PrivateKey(priv))
	chainPath = writeCertsPEM(t, dir, "chain.pem", chain...)
	return
}

func writePKCS8PrivateKeyPEM(t *testing.T, dir string, key *rsa.PrivateKey) string {
	t.Helper()
	der, err := x509.MarshalPKCS8PrivateKey(key)
	require.NoError(t, err)
	p := filepath.Join(dir, "key_pkcs8.pem")
	writePEMFile(t, p, "PRIVATE KEY", der)
	return p
}

func issueCert(t *testing.T, parent *x509.Certificate, parentKey *rsa.PrivateKey, subjectcn string, isCA bool, pub *rsa.PublicKey) *x509.Certificate {
	t.Helper()
	tmpl := &x509.Certificate{
		SerialNumber:          mustRand128(t),
		Subject:               pkix.Name{CommonName: subjectcn},
		NotBefore:             time.Now().Add(-time.Hour),
		NotAfter:              time.Now().Add(7 * 24 * time.Hour),
		KeyUsage:              x509.KeyUsageDigitalSignature,
		BasicConstraintsValid: isCA,
		IsCA:                  isCA,
	}
	if isCA {
		tmpl.KeyUsage |= x509.KeyUsageCertSign | x509.KeyUsageCRLSign
	}
	if parent == nil {
		parent = tmpl
	}
	if parentKey == nil {
		parentKey = mustKey(t)
		if pub == nil {
			pub = &parentKey.PublicKey
		}
	}
	if pub == nil {
		priv := mustKey(t)
		pub = &priv.PublicKey
	}
	der, err := x509.CreateCertificate(rand.Reader, tmpl, parent, pub, parentKey)
	require.NoError(t, err)
	cert, err := x509.ParseCertificate(der)
	require.NoError(t, err)
	return cert
}

type chain struct {
	root, interm, leaf          *x509.Certificate
	rootKey, intermKey, leafKey *rsa.PrivateKey
}

func buildChain(t *testing.T) chain {
	t.Helper()
	rootKey := mustKey(t)
	root := issueCert(t, nil, nil, "cn=root", true, &rootKey.PublicKey)

	intermKey := mustKey(t)
	interm := issueCert(t, root, rootKey, "cn=intermediate", true, &intermKey.PublicKey)

	leafKey := mustKey(t)
	leaf := issueCert(t, interm, intermKey, "cn=leaf", false, &leafKey.PublicKey)

	return chain{root, interm, leaf, rootKey, intermKey, leafKey}
}

func writeCertsPEM(t *testing.T, dir, name string, certs ...*x509.Certificate) string {
	t.Helper()
	var blob []byte
	for _, c := range certs {
		blob = append(blob, pem.EncodeToMemory(&pem.Block{Type: "CERTIFICATE", Bytes: c.Raw})...)
	}
	p := filepath.Join(dir, name)
	require.NoError(t, os.WriteFile(p, blob, 0o600))
	return p
}

func writePKIXPublicKeyPEM(t *testing.T, dir string, pub *rsa.PublicKey) string {
	t.Helper()
	der, err := x509.MarshalPKIXPublicKey(pub)
	require.NoError(t, err)
	p := filepath.Join(dir, "pub_pkix.pem")
	writePEMFile(t, p, "PUBLIC KEY", der)
	return p
}

func writePKCS1PublicKeyPEM(t *testing.T, dir string, pub *rsa.PublicKey) string {
	t.Helper()
	der := x509.MarshalPKCS1PublicKey(pub)
	p := filepath.Join(dir, "pub_pkcs1.pem")
	writePEMFile(t, p, "RSA PUBLIC KEY", der)
	return p
}

func stripCertBlocks(pemWithChain string) string {
	var out []string
	inCert := false
	for _, line := range strings.Split(pemWithChain, "\n") {
		switch line {
		case "-----BEGIN CERTIFICATE-----":
			inCert = true
			continue
		case "-----END CERTIFICATE-----":
			inCert = false
			continue
		}
		if !inCert {
			out = append(out, line)
		}
	}
	return strings.Join(out, "\n")
}<|MERGE_RESOLUTION|>--- conflicted
+++ resolved
@@ -254,13 +254,8 @@
 func Test_RSA_Verify_ErrorPaths_BothAlgs(t *testing.T) {
 	for _, alg := range []v1alpha1.SignatureAlgorithm{v1alpha1.AlgorithmRSASSAPSS, v1alpha1.AlgorithmRSASSAPKCS1V15} {
 		alg := alg
-<<<<<<< HEAD
 		t.Run(string(alg), func(t *testing.T) {
-			h, err := New(false)
-=======
-		t.Run(alg, func(t *testing.T) {
 			h, err := New(v1alpha1.Scheme, false)
->>>>>>> de7753c2
 			require.NoError(t, err)
 
 			// Keys and certs.
