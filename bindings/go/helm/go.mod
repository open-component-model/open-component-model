--- conflicted
+++ resolved
@@ -16,6 +16,8 @@
 	ocm.software/open-component-model/bindings/go/runtime v0.0.2
 	oras.land/oras-go/v2 v2.6.0
 )
+
+require k8s.io/cli-runtime v0.33.3 // indirect
 
 require (
 	github.com/Azure/go-ansiterm v0.0.0-20250102033503-faa5f7b0171c // indirect
@@ -83,36 +85,22 @@
 	go.yaml.in/yaml/v2 v2.4.2 // indirect
 	go.yaml.in/yaml/v3 v3.0.4 // indirect
 	golang.org/x/crypto v0.42.0 // indirect
-<<<<<<< HEAD
-	golang.org/x/net v0.43.0 // indirect
+	golang.org/x/net v0.44.0 // indirect
 	golang.org/x/oauth2 v0.30.0 // indirect
-=======
-	golang.org/x/net v0.44.0 // indirect
->>>>>>> 396078c6
 	golang.org/x/sync v0.17.0 // indirect
 	golang.org/x/sys v0.36.0 // indirect
 	golang.org/x/term v0.35.0 // indirect
-	golang.org/x/text v0.29.0 // indirec
+	golang.org/x/text v0.29.0 // indirect; indirec
 	golang.org/x/time v0.12.0 // indirect
 	google.golang.org/genproto/googleapis/rpc v0.0.0-20250908214217-97024824d090 // indirect
-<<<<<<< HEAD
-	google.golang.org/grpc v1.75.0 // indirect
-	google.golang.org/protobuf v1.36.8 // indirect
-	gopkg.in/evanphx/json-patch.v4 v4.12.0 // indirect
-=======
 	google.golang.org/grpc v1.75.1 // indirect
 	google.golang.org/protobuf v1.36.9 // indirect
->>>>>>> 396078c6
+	gopkg.in/evanphx/json-patch.v4 v4.12.0 // indirect
 	gopkg.in/inf.v0 v0.9.1 // indirect
 	gopkg.in/yaml.v3 v3.0.1 // indirect
 	k8s.io/api v0.34.0 // indirect
 	k8s.io/apiextensions-apiserver v0.34.0 // indirect
-<<<<<<< HEAD
-	k8s.io/apimachinery v0.34.0 // indirect
-	k8s.io/cli-runtime v0.33.3 // indirect
-=======
 	k8s.io/apimachinery v0.34.1 // indirect
->>>>>>> 396078c6
 	k8s.io/client-go v0.34.0 // indirect
 	k8s.io/component-base v0.34.0 // indirect
 	k8s.io/klog/v2 v2.130.1 // indirect
