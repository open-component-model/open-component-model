module ocm.software/open-component-model/bindings/go/helm

go 1.25.0

require (
	github.com/opencontainers/go-digest v1.0.0
	github.com/opencontainers/image-spec v1.1.1
	github.com/stretchr/testify v1.11.1
	helm.sh/helm/v3 v3.18.6
	ocm.software/open-component-model/bindings/go/blob v0.0.9
	ocm.software/open-component-model/bindings/go/configuration v0.0.8
	ocm.software/open-component-model/bindings/go/constructor v0.0.0-20250903091648-5c315c9cf5a2
	ocm.software/open-component-model/bindings/go/descriptor/runtime v0.0.0-20250903091648-5c315c9cf5a2
	ocm.software/open-component-model/bindings/go/oci v0.0.7
	ocm.software/open-component-model/bindings/go/plugin v0.0.4
	ocm.software/open-component-model/bindings/go/runtime v0.0.2
	oras.land/oras-go/v2 v2.6.0
)

require (
	github.com/Azure/go-ansiterm v0.0.0-20250102033503-faa5f7b0171c // indirect
	github.com/MakeNowJust/heredoc v1.0.0 // indirect
	github.com/Masterminds/semver/v3 v3.4.0 // indirect
	github.com/bahlo/generic-list-go v0.2.0 // indirect
	github.com/blang/semver/v4 v4.0.0 // indirect
	github.com/buger/jsonparser v1.1.1 // indirect
	github.com/chai2010/gettext-go v1.0.2 // indirect
	github.com/containerd/containerd v1.7.28 // indirect
	github.com/containerd/errdefs v1.0.0 // indirect
	github.com/containerd/log v0.1.0 // indirect
	github.com/containerd/platforms v0.2.1 // indirect
	github.com/cyberphone/json-canonicalization v0.0.0-20241213102144-19d51d7fe467 // indirect
	github.com/cyphar/filepath-securejoin v0.4.1 // indirect
	github.com/davecgh/go-spew v1.1.2-0.20180830191138-d8f796af33cc // indirect
	github.com/emicklei/go-restful/v3 v3.12.2 // indirect
	github.com/evanphx/json-patch v5.9.11+incompatible // indirect
	github.com/exponent-io/jsonpath v0.0.0-20210407135951-1de76d718b3f // indirect
	github.com/fxamacker/cbor/v2 v2.9.0 // indirect
	github.com/go-errors/errors v1.4.2 // indirect
	github.com/go-logr/logr v1.4.3 // indirect
	github.com/go-openapi/jsonpointer v0.21.0 // indirect
	github.com/go-openapi/jsonreference v0.20.2 // indirect
	github.com/go-openapi/swag v0.23.0 // indirect
	github.com/gogo/protobuf v1.3.2 // indirect
	github.com/google/btree v1.1.3 // indirect
	github.com/google/gnostic-models v0.7.0 // indirect
	github.com/google/go-cmp v0.7.0 // indirect
	github.com/google/shlex v0.0.0-20191202100458-e7afc7fbc510 // indirect
	github.com/google/uuid v1.6.0 // indirect
	github.com/gorilla/websocket v1.5.4-0.20250319132907-e064f32e3674 // indirect
	github.com/gregjones/httpcache v0.0.0-20190611155906-901d90724c79 // indirect
	github.com/hashicorp/errwrap v1.1.0 // indirect
	github.com/hashicorp/go-multierror v1.1.1 // indirect
	github.com/inconshreveable/mousetrap v1.1.0 // indirect
	github.com/invopop/jsonschema v0.13.0 // indirect
	github.com/josharian/intern v1.0.0 // indirect
	github.com/json-iterator/go v1.1.12 // indirect
	github.com/klauspost/compress v1.18.0 // indirect
	github.com/liggitt/tabwriter v0.0.0-20181228230101-89fcab3d43de // indirect
	github.com/mailru/easyjson v0.9.0 // indirect
	github.com/mitchellh/copystructure v1.2.0 // indirect
	github.com/mitchellh/go-wordwrap v1.0.1 // indirect
	github.com/mitchellh/reflectwalk v1.0.2 // indirect
	github.com/moby/spdystream v0.5.0 // indirect
	github.com/moby/term v0.5.2 // indirect
	github.com/modern-go/concurrent v0.0.0-20180306012644-bacd9c7ef1dd // indirect
	github.com/modern-go/reflect2 v1.0.3-0.20250322232337-35a7c28c31ee // indirect
	github.com/monochromegane/go-gitignore v0.0.0-20200626010858-205db1a8cc00 // indirect
	github.com/munnerz/goautoneg v0.0.0-20191010083416-a7dc8b61c822 // indirect
	github.com/mxk/go-flowrate v0.0.0-20140419014527-cca7078d478f // indirect
	github.com/nlepage/go-tarfs v1.2.1 // indirect
	github.com/peterbourgon/diskv v2.0.1+incompatible // indirect
	github.com/pkg/errors v0.9.1 // indirect
	github.com/pmezard/go-difflib v1.0.1-0.20181226105442-5d4384ee4fb2 // indirect
	github.com/russross/blackfriday/v2 v2.1.0 // indirect
	github.com/santhosh-tekuri/jsonschema/v6 v6.0.2 // indirect
	github.com/sirupsen/logrus v1.9.3 // indirect
	github.com/spf13/cobra v1.9.1 // indirect
	github.com/spf13/pflag v1.0.7 // indirect
	github.com/wk8/go-ordered-map/v2 v2.1.8 // indirect
	github.com/x448/float16 v0.8.4 // indirect
	github.com/xlab/treeprint v1.2.0 // indirect
	go.yaml.in/yaml/v2 v2.4.2 // indirect
<<<<<<< HEAD
	go.yaml.in/yaml/v3 v3.0.4 // indirect
	golang.org/x/crypto v0.41.0 // indirect
=======
	golang.org/x/crypto v0.42.0 // indirect
>>>>>>> f32389f4
	golang.org/x/net v0.43.0 // indirect
	golang.org/x/oauth2 v0.30.0 // indirect
	golang.org/x/sync v0.17.0 // indirect
<<<<<<< HEAD
	golang.org/x/sys v0.35.0 // indirect
	golang.org/x/term v0.34.0 // indirect
=======
	golang.org/x/sys v0.36.0 // indirect
>>>>>>> f32389f4
	golang.org/x/text v0.29.0 // indirect
	golang.org/x/time v0.12.0 // indirect
	google.golang.org/genproto/googleapis/rpc v0.0.0-20250826171959-ef028d996bc1 // indirect
	google.golang.org/grpc v1.75.0 // indirect
	google.golang.org/protobuf v1.36.8 // indirect
	gopkg.in/evanphx/json-patch.v4 v4.12.0 // indirect
	gopkg.in/inf.v0 v0.9.1 // indirect
	gopkg.in/yaml.v3 v3.0.1 // indirect
	k8s.io/api v0.34.0 // indirect
	k8s.io/apiextensions-apiserver v0.34.0 // indirect
	k8s.io/apimachinery v0.34.0 // indirect
	k8s.io/cli-runtime v0.33.3 // indirect
	k8s.io/client-go v0.34.0 // indirect
	k8s.io/component-base v0.34.0 // indirect
	k8s.io/klog/v2 v2.130.1 // indirect
	k8s.io/kube-openapi v0.0.0-20250710124328-f3f2b991d03b // indirect
	k8s.io/kubectl v0.33.3 // indirect
	k8s.io/utils v0.0.0-20250820121507-0af2bda4dd1d // indirect
	ocm.software/open-component-model/bindings/go/descriptor/v2 v2.0.1-alpha3 // indirect
	ocm.software/open-component-model/bindings/go/repository v0.0.0-20250909064434-e1a06fe74668 // indirect
	sigs.k8s.io/json v0.0.0-20250730193827-2d320260d730 // indirect
	sigs.k8s.io/kustomize/api v0.19.0 // indirect
	sigs.k8s.io/kustomize/kyaml v0.19.0 // indirect
	sigs.k8s.io/randfill v1.0.0 // indirect
	sigs.k8s.io/structured-merge-diff/v6 v6.3.0 // indirect
	sigs.k8s.io/yaml v1.6.0 // indirect
)<|MERGE_RESOLUTION|>--- conflicted
+++ resolved
@@ -81,21 +81,13 @@
 	github.com/x448/float16 v0.8.4 // indirect
 	github.com/xlab/treeprint v1.2.0 // indirect
 	go.yaml.in/yaml/v2 v2.4.2 // indirect
-<<<<<<< HEAD
 	go.yaml.in/yaml/v3 v3.0.4 // indirect
-	golang.org/x/crypto v0.41.0 // indirect
-=======
 	golang.org/x/crypto v0.42.0 // indirect
->>>>>>> f32389f4
 	golang.org/x/net v0.43.0 // indirect
 	golang.org/x/oauth2 v0.30.0 // indirect
 	golang.org/x/sync v0.17.0 // indirect
-<<<<<<< HEAD
-	golang.org/x/sys v0.35.0 // indirect
-	golang.org/x/term v0.34.0 // indirect
-=======
 	golang.org/x/sys v0.36.0 // indirect
->>>>>>> f32389f4
+	golang.org/x/term v0.35.0 // indirect
 	golang.org/x/text v0.29.0 // indirect
 	golang.org/x/time v0.12.0 // indirect
 	google.golang.org/genproto/googleapis/rpc v0.0.0-20250826171959-ef028d996bc1 // indirect
