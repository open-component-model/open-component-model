--- conflicted
+++ resolved
@@ -97,11 +97,7 @@
 		plugin.Config = *conf
 
 		output := bytes.NewBuffer(nil)
-<<<<<<< HEAD
-		cmd := exec.CommandContext(ctx, cleanPath(plugin.Path), "capabilities") // nolint: gosec // G204 does not apply
-=======
 		cmd := exec.CommandContext(ctx, cleanPath(plugin.Path), "capabilities") //nolint:gosec // G204 does not apply
->>>>>>> 4a0ed585
 		cmd.Stdout = output
 		cmd.Stderr = os.Stderr
 
@@ -177,11 +173,7 @@
 	}
 
 	// Create a command that can then be managed.
-<<<<<<< HEAD
-	pluginCmd := exec.CommandContext(ctx, cleanPath(plugin.Path), "--config", string(serialized)) // nolint: gosec // G204 does not apply
-=======
 	pluginCmd := exec.CommandContext(ctx, cleanPath(plugin.Path), "--config", string(serialized)) //nolint:gosec // G204 does not apply
->>>>>>> 4a0ed585
 	pluginCmd.Cancel = func() error {
 		slog.Info("killing plugin process because the parent context is cancelled", "id", plugin.ID)
 		return pluginCmd.Process.Kill()
