--- conflicted
+++ resolved
@@ -17,15 +17,12 @@
 	DownloadResource(ctx context.Context, res *descriptor.Resource, credentials map[string]string) (blob.ReadOnlyBlob, error)
 }
 
-<<<<<<< HEAD
-=======
 // The BuiltinResourceRepository has the primary purpose to allow plugin
 // registries to register internal plugins without requiring callers to
 // explicitly provide a scheme with their supported types.
 // A scheme is mapping types to their go types. As the go types of external
 // plugins are not compiled in, they cannot have a scheme and therefore, cannot
 // implement this interface.
->>>>>>> 071969b6
 type BuiltinResourceRepository interface {
 	Repository
 	GetResourceRepositoryScheme() *runtime.Scheme
