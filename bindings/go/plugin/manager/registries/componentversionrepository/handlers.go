package componentversionrepository

import (
	"context"
	"encoding/base64"
	"encoding/json"
	"errors"
	"fmt"
	"log/slog"
	"net/http"

	descriptor "ocm.software/open-component-model/bindings/go/descriptor/runtime"
	"ocm.software/open-component-model/bindings/go/plugin/manager/contracts/ocmrepository/v1"
	"ocm.software/open-component-model/bindings/go/plugin/manager/registries/plugins"
	"ocm.software/open-component-model/bindings/go/runtime"
)

// GetComponentVersionHandlerFunc is a wrapper around calling the interface method GetComponentVersion for the plugin.
// This is a convenience wrapper containing header and query parameter parsing logic that is not important to know for
// the plugin implementor.
func GetComponentVersionHandlerFunc[T runtime.Typed](f func(ctx context.Context, request v1.GetComponentVersionRequest[T], credentials map[string]string) (*descriptor.Descriptor, error), scheme *runtime.Scheme, typ T) http.HandlerFunc {
	return func(writer http.ResponseWriter, request *http.Request) {
		query := request.URL.Query()
		name := query.Get("name")
		version := query.Get("version")
		rawCredentials := []byte(request.Header.Get("Authorization"))
		credentials := map[string]string{}
		if err := json.Unmarshal(rawCredentials, &credentials); err != nil {
			plugins.NewError(fmt.Errorf("incorrect authentication header format: %w", err), http.StatusUnauthorized).Write(writer)
			return
		}

		desc, err := f(request.Context(), v1.GetComponentVersionRequest[T]{
			Repository: typ,
			Name:       name,
			Version:    version,
		}, credentials)
		if err != nil {
			plugins.NewError(err, http.StatusInternalServerError).Write(writer)
			return
		}

		// _Note_: Eventually, this will use a versioned converter.
		descV2, err := descriptor.ConvertToV2(scheme, desc)
		if err != nil {
			plugins.NewError(fmt.Errorf("failed to convert to v2 descriptor: %w", err), http.StatusInternalServerError).Write(writer)
			return
		}

		if err := json.NewEncoder(writer).Encode(descV2); err != nil {
			plugins.NewError(err, http.StatusInternalServerError).Write(writer)
			return
		}
	}
}

// ListComponentVersionsHandlerFunc is a wrapper around calling the interface method ListComponentVersions for the plugin.
// This is a convenience wrapper containing header and query parameter parsing logic that is not important to know for
// the plugin implementor.
func ListComponentVersionsHandlerFunc[T runtime.Typed](f func(ctx context.Context, request v1.ListComponentVersionsRequest[T], credentials map[string]string) ([]string, error), scheme *runtime.Scheme, typ T) http.HandlerFunc {
	return func(writer http.ResponseWriter, request *http.Request) {
		query := request.URL.Query()
		name := query.Get("name")
		rawCredentials := []byte(request.Header.Get("Authorization"))
		credentials := map[string]string{}
		if err := json.Unmarshal(rawCredentials, &credentials); err != nil {
			plugins.NewError(fmt.Errorf("incorrect authentication header format: %w", err), http.StatusUnauthorized).Write(writer)
			return
		}

		versions, err := f(request.Context(), v1.ListComponentVersionsRequest[T]{
			Repository: typ,
			Name:       name,
		}, credentials)
		if err != nil {
			plugins.NewError(err, http.StatusInternalServerError).Write(writer)
			return
		}

		if err := json.NewEncoder(writer).Encode(versions); err != nil {
			plugins.NewError(err, http.StatusInternalServerError).Write(writer)
			return
		}
	}
}

<<<<<<< HEAD
=======
// AddComponentVersionHandlerFunc creates an HTTP handler for adding component versions.
// It handles authentication and request body parsing for the plugin implementation.
>>>>>>> b6b657aa
func AddComponentVersionHandlerFunc[T runtime.Typed](f func(ctx context.Context, r v1.PostComponentVersionRequest[T], credentials map[string]string) error) http.HandlerFunc {
	return func(writer http.ResponseWriter, request *http.Request) {
		rawCredentials := []byte(request.Header.Get("Authorization"))
		credentials := map[string]string{}
		if err := json.Unmarshal(rawCredentials, &credentials); err != nil {
			plugins.NewError(err, http.StatusUnauthorized).Write(writer)
			return
		}
		body, err := plugins.DecodeJSONRequestBody[v1.PostComponentVersionRequest[T]](writer, request)
		if err != nil {
			plugins.NewError(err, http.StatusInternalServerError).Write(writer)
			return
		}

		if err := f(request.Context(), *body, credentials); err != nil {
			plugins.NewError(err, http.StatusInternalServerError).Write(writer)
		}
	}
}

// GetLocalResourceHandlerFunc creates an HTTP handler for retrieving local resources.
// It handles authentication, query parameter parsing, and response encoding for the plugin implementation.
func GetLocalResourceHandlerFunc[T runtime.Typed](f func(ctx context.Context, request v1.GetLocalResourceRequest[T], credentials map[string]string) (v1.GetLocalResourceResponse, error), scheme *runtime.Scheme, proto T) http.HandlerFunc {
	return func(writer http.ResponseWriter, request *http.Request) {
		rawCredentials := []byte(request.Header.Get("Authorization"))
		credentials := map[string]string{}
		if err := json.Unmarshal(rawCredentials, &credentials); err != nil {
			plugins.NewError(err, http.StatusUnauthorized).Write(writer)
			return
		}

		query := request.URL.Query()
		name := query.Get("name")
		version := query.Get("version")
		identityQuery := query.Get("identity")
		decodedIdentity, err := base64.StdEncoding.DecodeString(identityQuery)
		if err != nil {
			plugins.NewError(err, http.StatusInternalServerError).Write(writer)
			return
		}

		identity := map[string]string{}
		if identityQuery != "" {
			if err := json.Unmarshal(decodedIdentity, &identity); err != nil {
				plugins.NewError(err, http.StatusBadRequest).Write(writer)
				return
			}
		}

		response, err := f(request.Context(), v1.GetLocalResourceRequest[T]{
			Repository: proto,
			Name:       name,
			Version:    version,
			Identity:   identity,
		}, credentials)
		if err != nil {
			plugins.NewError(err, http.StatusInternalServerError).Write(writer)
			return
		}

		if err := json.NewEncoder(writer).Encode(response); err != nil {
			plugins.NewError(err, http.StatusInternalServerError).Write(writer)
			return
		}
	}
}

<<<<<<< HEAD
=======
// GetIdentityHandlerFunc creates an HTTP handler for retrieving identity information.
// It handles request processing and response encoding for the plugin implementation.
>>>>>>> b6b657aa
func GetIdentityHandlerFunc[T runtime.Typed](f func(ctx context.Context, typ *v1.GetIdentityRequest[T]) (*v1.GetIdentityResponse, error), scheme *runtime.Scheme, proto T) http.HandlerFunc {
	return func(writer http.ResponseWriter, request *http.Request) {
		// TODO: Figure this out
		// query := request.URL.Query()
		// name := query.Get("name")
		// version := query.Get("version")

		response, err := f(request.Context(), &v1.GetIdentityRequest[T]{
			Typ: proto,
		})
		if err != nil {
			plugins.NewError(err, http.StatusInternalServerError).Write(writer)
			return
		}

		if err := json.NewEncoder(writer).Encode(response); err != nil {
			plugins.NewError(err, http.StatusInternalServerError).Write(writer)
			return
		}
	}
}

<<<<<<< HEAD
=======
// AddLocalResourceHandlerFunc creates an HTTP handler for adding local resources.
// It handles authentication, request body parsing, and resource conversion for the plugin implementation.
>>>>>>> b6b657aa
func AddLocalResourceHandlerFunc[T runtime.Typed](f func(ctx context.Context, request v1.PostLocalResourceRequest[T], credentials map[string]string) (*descriptor.Resource, error), scheme *runtime.Scheme) http.HandlerFunc {
	return func(writer http.ResponseWriter, request *http.Request) {
		rawCredentials := []byte(request.Header.Get("Authorization"))
		credentials := map[string]string{}
		if err := json.Unmarshal(rawCredentials, &credentials); err != nil {
			plugins.NewError(err, http.StatusUnauthorized).Write(writer)
			return
		}

		body, err := plugins.DecodeJSONRequestBody[v1.PostLocalResourceRequest[T]](writer, request)
		if err != nil {
			slog.Error("failed to decode request body", "error", err)
			return
		}

		resource, err := f(request.Context(), *body, credentials)
		if err != nil {
			plugins.NewError(err, http.StatusInternalServerError).Write(writer)
			return
		}

		// _Note_: Eventually, this will use a versioned converter.
		resourceV2, err := descriptor.ConvertToV2Resources(scheme, []descriptor.Resource{*resource})
		if err != nil {
			plugins.NewError(fmt.Errorf("failed to convert to v2 resource: %w", err), http.StatusInternalServerError).Write(writer)
			return
		}

		if len(resourceV2) == 0 {
			plugins.NewError(errors.New("no resources returned during conversion"), http.StatusInternalServerError).Write(writer)
			return
		}

		if err := json.NewEncoder(writer).Encode(resourceV2[0]); err != nil {
			plugins.NewError(err, http.StatusInternalServerError).Write(writer)
			return
		}
	}
}<|MERGE_RESOLUTION|>--- conflicted
+++ resolved
@@ -84,11 +84,8 @@
 	}
 }
 
-<<<<<<< HEAD
-=======
 // AddComponentVersionHandlerFunc creates an HTTP handler for adding component versions.
 // It handles authentication and request body parsing for the plugin implementation.
->>>>>>> b6b657aa
 func AddComponentVersionHandlerFunc[T runtime.Typed](f func(ctx context.Context, r v1.PostComponentVersionRequest[T], credentials map[string]string) error) http.HandlerFunc {
 	return func(writer http.ResponseWriter, request *http.Request) {
 		rawCredentials := []byte(request.Header.Get("Authorization"))
@@ -156,11 +153,8 @@
 	}
 }
 
-<<<<<<< HEAD
-=======
 // GetIdentityHandlerFunc creates an HTTP handler for retrieving identity information.
 // It handles request processing and response encoding for the plugin implementation.
->>>>>>> b6b657aa
 func GetIdentityHandlerFunc[T runtime.Typed](f func(ctx context.Context, typ *v1.GetIdentityRequest[T]) (*v1.GetIdentityResponse, error), scheme *runtime.Scheme, proto T) http.HandlerFunc {
 	return func(writer http.ResponseWriter, request *http.Request) {
 		// TODO: Figure this out
@@ -183,11 +177,8 @@
 	}
 }
 
-<<<<<<< HEAD
-=======
 // AddLocalResourceHandlerFunc creates an HTTP handler for adding local resources.
 // It handles authentication, request body parsing, and resource conversion for the plugin implementation.
->>>>>>> b6b657aa
 func AddLocalResourceHandlerFunc[T runtime.Typed](f func(ctx context.Context, request v1.PostLocalResourceRequest[T], credentials map[string]string) (*descriptor.Resource, error), scheme *runtime.Scheme) http.HandlerFunc {
 	return func(writer http.ResponseWriter, request *http.Request) {
 		rawCredentials := []byte(request.Header.Get("Authorization"))
