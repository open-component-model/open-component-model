--- conflicted
+++ resolved
@@ -16,15 +16,12 @@
 	GetComponentListerCredentialConsumerIdentity(ctx context.Context, repositorySpecification runtime.Typed) (runtime.Identity, error)
 }
 
-<<<<<<< HEAD
-=======
 // The BuiltinComponentListerPluginContract has the primary purpose to allow plugin
 // registries to register internal plugins without requiring callers to
 // explicitly provide a scheme with their supported types.
 // A scheme is mapping types to their go types. As the go types of external
 // plugins are not compiled in, they cannot have a scheme and therefore, cannot
 // implement this interface.
->>>>>>> 071969b6
 type BuiltinComponentListerPluginContract interface {
 	InternalComponentListerPluginContract
 	GetComponentVersionRepositoryScheme() *runtime.Scheme
