package runtime

import (
	"bytes"
	"encoding/json"
	"fmt"
	"maps"

	"sigs.k8s.io/yaml"

	"ocm.software/open-component-model/bindings/go/runtime"
)

// These constants describe identity attributes predefined by the
// model used to identify elements (resources, sources and references)
// in a component version.
const (
	IdentityAttributeName    = "name"
	IdentityAttributeVersion = "version"
)

// ComponentConstructor defines a constructor for creating component versions.
// +k8s:deepcopy-gen=true
type ComponentConstructor struct {
	Components []Component `json:"-"`
}

// Component defines a named and versioned component containing dependencies such as sources, resources and
// references pointing to further component versions.
// +k8s:deepcopy-gen=true
type Component struct {
	ComponentMeta `json:",inline"`
	Provider      Provider    `json:"-"`
	Resources     []Resource  `json:"-"`
	Sources       []Source    `json:"-"`
	References    []Reference `json:"-"`
}

// +k8s:deepcopy-gen=true
type Provider struct {
	Name   string  `json:"-"`
	Labels []Label `json:"-"`
}

// ResourceRelation describes whether the component is created by a third party or internally.
type ResourceRelation string

const (
	// LocalRelation defines a internal relation
	// which describes a internally maintained resource in the origin's context.
	LocalRelation ResourceRelation = "local"
	// ExternalRelation defines a external relation
	// which describes a resource maintained by a third party vendor in the origin's context.
	ExternalRelation ResourceRelation = "external"
)

// A Resource is a delivery artifact, intended for deployment into a runtime environment, or describing additional content,
// relevant for a deployment mechanism.
// For example, installation procedures or meta-model descriptions controlling orchestration and/or deployment mechanisms.
// See https://github.com/open-component-model/ocm-spec/blob/main/doc/01-model/02-elements-toplevel.md#resources
// +k8s:deepcopy-gen=true
type Resource struct {
	ElementMeta `json:",inline"`
	// SourceRefs defines a list of source names.
	// These entries reference the sources defined in the
	// component.sources.
	SourceRefs []SourceRef `json:"-"`
	// Type describes the type of the object.
	Type string `json:"-"`
	// Relation describes the relation of the resource to the component.
	// Can be a local or external resource.
	Relation ResourceRelation `json:"-"`
	// AccessOrInput defines the access or input information of the resource.
	// In a component constructor, there is only one access or input information.
	AccessOrInput `json:"-"`
}

// A Source is an artifact which describes the sources that were used to generate one or more of the resources.
// Source elements do not have specific additional formal attributes.
// See https://github.com/open-component-model/ocm-spec/blob/main/doc/01-model/02-elements-toplevel.md#sources
// +k8s:deepcopy-gen=true
type Source struct {
	ElementMeta `json:",inline"`
	Type        string `json:"-"`
	// AccessOrInput defines the access or input information of the source.
	// In a component constructor, there is only one access or input information.
	AccessOrInput `json:"-"`
}

// AccessOrInput describes the access or input information of a resource or source.
// In a component constructor, there is only one access or input information.
// +k8s:deepcopy-gen=true
type AccessOrInput struct {
	Access runtime.Typed `json:"-"`
	Input  runtime.Typed `json:"-"`
}

func (a *AccessOrInput) HasInput() bool {
	return a.Input != nil
}

func (a *AccessOrInput) HasAccess() bool {
	return a.Access != nil
}

func (a *AccessOrInput) Validate() error {
	if !a.HasInput() && !a.HasAccess() {
		return fmt.Errorf("either access or input must be set")
	}
	if a.HasInput() && a.HasAccess() {
		return fmt.Errorf("only one of access or input must be set, but both are present")
	}
	return nil
}

// Reference describes the reference to another component in the registry.
// A component version may refer to other component versions by adding a reference to the component version.
// +k8s:deepcopy-gen=true
type Reference struct {
	ElementMeta `json:",inline"`
	// Component describes the remote name of the referenced object.
	Component string `json:"-"`
}

// SourceRef defines a reference to a source.
// +k8s:deepcopy-gen=true
type SourceRef struct {
	// IdentitySelector provides selection means for sources.
	IdentitySelector map[string]string `json:"-"`
	// Labels provided for further identification and extra selection rules.
	Labels []Label `json:"-"`
}

// Meta defines the metadata of the component descriptor.
// +k8s:deepcopy-gen=true
type Meta struct {
	// Version is the schema version of the component descriptor.
	Version string `json:"-"`
}

// ObjectMeta defines an object that is uniquely identified by its name and version.
// Additionally the object can be defined by an optional set of labels.
// +k8s:deepcopy-gen=true
type ObjectMeta struct {
	// Name is the context unique name of the object.
	Name string `json:"-"`
	// Version is the semver version of the object.
	Version string `json:"-"`
	// Labels defines an optional set of additional labels
	// describing the object.
	Labels []Label `json:"-"`
}

// ElementMeta defines an object with name and version containing labels.
// It is an implementation of the Element Identity as per
// https://github.com/open-component-model/ocm-spec/blob/main/doc/01-model/03-elements-sub.md#element-identity
// +k8s:deepcopy-gen=true
type ElementMeta struct {
	ObjectMeta `json:",inline"`
	// ExtraIdentity is the identity of an object.
	// An additional identity attribute with key "name" is not allowed
	ExtraIdentity runtime.Identity `json:"-"`
}

func (m *ElementMeta) ToIdentity() runtime.Identity {
	if m == nil {
		return nil
	}
	mp := maps.Clone(m.ExtraIdentity)
	if mp == nil {
		mp = make(runtime.Identity, 2)
	}
	mp[IdentityAttributeName] = m.Name
	mp[IdentityAttributeVersion] = m.Version
	return mp
}

// ComponentMeta defines the metadata of a component.
// +k8s:deepcopy-gen=true
type ComponentMeta struct {
	ObjectMeta `json:",inline"`
	// CreationTime is the creation time of the component version
	CreationTime string `json:"-"`
}

func (r *ComponentMeta) ToIdentity() runtime.Identity {
	if r == nil {
		return nil
	}
	m := make(runtime.Identity, 2)
	m[IdentityAttributeName] = r.Name
	m[IdentityAttributeVersion] = r.Version
	return m
}

// Label that can be set on various objects in the Open Component Model domain.
// See https://github.com/open-component-model/ocm-spec/blob/main/doc/01-model/03-elements-sub.md#labels
// +k8s:deepcopy-gen=true
type Label struct {
	// Name is the unique name of the label.
<<<<<<< HEAD
	Name string `json:"name"`
	// Value is the json/yaml data of the label
	Value json.RawMessage `json:"value"`
	// Signing describes whether the label should be included into the signature
	Signing bool `json:"signing,omitempty"`
	// Version is the optional specification version of the attribute value
	Version string `json:"version,omitempty"`
=======
	Name string `json:"-"`
	// Value is the json/yaml data of the label
	Value json.RawMessage `json:"-"`
	// Signing describes whether the label should be included into the signature
	Signing bool `json:"-"`
	// Version is the optional specification version of the attribute value
	Version string `json:"-"`
>>>>>>> 09cf2f53
}

// String is a custom string representation of the Label that takes into account the raw string value of the label
// as well as whether it is signing relevant.
func (l Label) String() string {
	base := "label{" + l.Name
	if len(l.Value) > 0 {
		base += fmt.Sprintf("=%s", string(l.Value))
	}
	if l.Signing {
		base += "(signing-relevant)"
	}
	base += "}"
	return base
}

// GetValue returns the label value with the given name as parsed object.
func (in *Label) GetValue(dest interface{}) error {
	return yaml.Unmarshal(in.Value, dest)
}

// SetValue sets the label value by marshalling the given object.
// A passed byte slice is validated to be valid json.
func (in *Label) SetValue(value interface{}) error {
	msg, err := AsRawMessage(value)
	if err != nil {
		return err
	}
	in.Value = msg
	return nil
}

// MustAsRawMessage converts any given value to a json.RawMessage.
// It panics if the conversion fails, so it should only be used when the conversion is guaranteed to succeed.
func MustAsRawMessage(value interface{}) json.RawMessage {
	msg, err := AsRawMessage(value)
	if err != nil {
		panic(fmt.Sprintf("cannot convert value %T to json.RawMessage: %v", value, err))
	}
	return msg
}

// AsRawMessage converts any given value to a json.RawMessage.
func AsRawMessage(value interface{}) (json.RawMessage, error) {
	if value == nil {
		return nil, nil
	}
	var (
		data []byte
		ok   bool
		err  error
	)

	if data, ok = value.([]byte); ok {
		var v interface{}
		err = yaml.Unmarshal(data, &v)
		if err != nil {
			return nil, fmt.Errorf("data cannot be encoded as raw message: %s", string(data))
		}
	} else {
		data, err = yaml.Marshal(value)
		if err != nil {
			return nil, fmt.Errorf("data of type %T cannot be encoded as raw message", value)
		}
	}
	return bytes.TrimSpace(data), nil
}<|MERGE_RESOLUTION|>--- conflicted
+++ resolved
@@ -198,15 +198,6 @@
 // +k8s:deepcopy-gen=true
 type Label struct {
 	// Name is the unique name of the label.
-<<<<<<< HEAD
-	Name string `json:"name"`
-	// Value is the json/yaml data of the label
-	Value json.RawMessage `json:"value"`
-	// Signing describes whether the label should be included into the signature
-	Signing bool `json:"signing,omitempty"`
-	// Version is the optional specification version of the attribute value
-	Version string `json:"version,omitempty"`
-=======
 	Name string `json:"-"`
 	// Value is the json/yaml data of the label
 	Value json.RawMessage `json:"-"`
@@ -214,7 +205,6 @@
 	Signing bool `json:"-"`
 	// Version is the optional specification version of the attribute value
 	Version string `json:"-"`
->>>>>>> 09cf2f53
 }
 
 // String is a custom string representation of the Label that takes into account the raw string value of the label
