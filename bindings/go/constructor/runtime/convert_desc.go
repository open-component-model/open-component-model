--- conflicted
+++ resolved
@@ -12,11 +12,8 @@
 
 // Label conversion functions
 
-<<<<<<< HEAD
-=======
 // ConvertToDescriptorLabels converts a slice of runtime Labels to descriptor Labels.
 // Returns nil if the input slice is nil.
->>>>>>> 6b2af1d3
 func ConvertToDescriptorLabels(labels []Label) []descriptor.Label {
 	if labels == nil {
 		return nil
@@ -30,11 +27,8 @@
 	return n
 }
 
-<<<<<<< HEAD
-=======
 // ConvertFromDescriptorLabels converts a slice of descriptor Labels to runtime Labels.
 // Returns nil if the input slice is nil.
->>>>>>> 6b2af1d3
 func ConvertFromDescriptorLabels(labels []descriptor.Label) []Label {
 	if labels == nil {
 		return nil
@@ -56,17 +50,6 @@
 		Name:    meta.Name,
 		Version: meta.Version,
 		Labels:  ConvertToDescriptorLabels(meta.Labels),
-<<<<<<< HEAD
-	}
-}
-
-func convertObjectMetaFromDescriptor(meta descriptor.ObjectMeta) ObjectMeta {
-	return ObjectMeta{
-		Name:    meta.Name,
-		Version: meta.Version,
-		Labels:  ConvertFromDescriptorLabels(meta.Labels),
-=======
->>>>>>> 6b2af1d3
 	}
 }
 
@@ -87,40 +70,26 @@
 	}
 }
 
-<<<<<<< HEAD
-func convertElementMetaFromDescriptor(meta descriptor.ElementMeta) ElementMeta {
-	return ElementMeta{
-		ObjectMeta:    convertObjectMetaFromDescriptor(meta.ObjectMeta),
-=======
 // ConvertElementMetaFromDescriptor converts descriptor ElementMeta to runtime ElementMeta.
 func ConvertElementMetaFromDescriptor(meta descriptor.ElementMeta) ElementMeta {
 	return ElementMeta{
 		ObjectMeta:    ConvertObjectMetaFromDescriptor(meta.ObjectMeta),
->>>>>>> 6b2af1d3
 		ExtraIdentity: meta.ExtraIdentity.Clone(),
 	}
 }
 
-<<<<<<< HEAD
-func convertAccessToDescriptor(accessOrInput AccessOrInput) runtime.Typed {
-=======
 // ConvertAccessToDescriptor converts runtime AccessOrInput to descriptor Typed.
 // Returns nil if the input Access is nil.
 func ConvertAccessToDescriptor(accessOrInput AccessOrInput) runtime.Typed {
->>>>>>> 6b2af1d3
 	if accessOrInput.Access == nil {
 		return nil
 	}
 	return accessOrInput.Access.DeepCopyTyped()
 }
 
-<<<<<<< HEAD
-func convertAccessFromDescriptor(access runtime.Typed) AccessOrInput {
-=======
 // ConvertAccessFromDescriptor converts descriptor Typed to runtime AccessOrInput.
 // Returns empty AccessOrInput if the input is nil.
 func ConvertAccessFromDescriptor(access runtime.Typed) AccessOrInput {
->>>>>>> 6b2af1d3
 	if access == nil {
 		return AccessOrInput{}
 	}
@@ -131,21 +100,14 @@
 
 // Resource conversion
 
-<<<<<<< HEAD
-=======
 // ConvertFromDescriptorResource converts a descriptor Resource to runtime Resource.
 // Returns nil if the input is nil.
->>>>>>> 6b2af1d3
 func ConvertFromDescriptorResource(resource *descriptor.Resource) *Resource {
 	if resource == nil {
 		return nil
 	}
 	target := &Resource{
-<<<<<<< HEAD
-		ElementMeta: convertElementMetaFromDescriptor(resource.ElementMeta),
-=======
 		ElementMeta: ConvertElementMetaFromDescriptor(resource.ElementMeta),
->>>>>>> 6b2af1d3
 		Type:        resource.Type,
 		Relation:    ResourceRelation(resource.Relation),
 	}
@@ -154,19 +116,12 @@
 		target.SourceRefs = ConvertFromDescriptorSourceRefs(resource.SourceRefs)
 	}
 
-<<<<<<< HEAD
-	target.AccessOrInput = convertAccessFromDescriptor(resource.Access)
-	return target
-}
-
-=======
 	target.AccessOrInput = ConvertAccessFromDescriptor(resource.Access)
 	return target
 }
 
 // ConvertToDescriptorResource converts a runtime Resource to descriptor Resource.
 // Returns nil if the input is nil.
->>>>>>> 6b2af1d3
 func ConvertToDescriptorResource(resource *Resource) *descriptor.Resource {
 	if resource == nil {
 		return nil
@@ -181,11 +136,7 @@
 		target.SourceRefs = ConvertToDescriptorSourceRefs(resource.SourceRefs)
 	}
 
-<<<<<<< HEAD
-	target.Access = convertAccessToDescriptor(resource.AccessOrInput)
-=======
 	target.Access = ConvertAccessToDescriptor(resource.AccessOrInput)
->>>>>>> 6b2af1d3
 	return target
 }
 
@@ -200,11 +151,7 @@
 	target := &descriptor.Source{
 		ElementMeta: ConvertElementMetaToDescriptor(source.ElementMeta),
 		Type:        source.Type,
-<<<<<<< HEAD
-		Access:      convertAccessToDescriptor(source.AccessOrInput),
-=======
 		Access:      ConvertAccessToDescriptor(source.AccessOrInput),
->>>>>>> 6b2af1d3
 	}
 	return target
 }
@@ -385,11 +332,8 @@
 
 // SourceRef conversion
 
-<<<<<<< HEAD
-=======
 // ConvertToDescriptorSourceRefs converts runtime SourceRefs to descriptor SourceRefs.
 // Returns nil if the input slice is nil.
->>>>>>> 6b2af1d3
 func ConvertToDescriptorSourceRefs(refs []SourceRef) []descriptor.SourceRef {
 	if refs == nil {
 		return nil
@@ -402,11 +346,8 @@
 	return n
 }
 
-<<<<<<< HEAD
-=======
 // ConvertFromDescriptorSourceRefs converts descriptor SourceRefs to runtime SourceRefs.
 // Returns nil if the input slice is nil.
->>>>>>> 6b2af1d3
 func ConvertFromDescriptorSourceRefs(refs []descriptor.SourceRef) []SourceRef {
 	if refs == nil {
 		return nil
