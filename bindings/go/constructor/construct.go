--- conflicted
+++ resolved
@@ -87,14 +87,6 @@
 // and adds the final component version to the target repository.
 func (c *DefaultConstructor) construct(ctx context.Context, component *constructor.Component) (*descriptor.Descriptor, error) {
 	logger := log.Base().With("component", component.Name, "version", component.Version)
-<<<<<<< HEAD
-
-	if err := component.Validate(); err != nil {
-		return nil, err
-	}
-
-=======
->>>>>>> 6b2af1d3
 	desc := createBaseDescriptor(component)
 	logger.Debug("created base descriptor")
 
@@ -103,25 +95,10 @@
 		return nil, fmt.Errorf("error getting target repository for component %q: %w", component.Name, err)
 	}
 
-<<<<<<< HEAD
-	switch c.opts.ComponentVersionConflictPolicy {
-	case ComponentVersionConflictAbortAndFail, ComponentVersionConflictSkip:
-		logger.DebugContext(ctx, "checking for existing component version in target repository", "component", component.Name, "version", component.Version)
-		if existing, err := repo.GetComponentVersion(ctx, component.Name, component.Version); err == nil {
-			if c.opts.ComponentVersionConflictPolicy == ComponentVersionConflictAbortAndFail {
-				return nil, fmt.Errorf("component version %q already exists in target repository", component.ToIdentity())
-			}
-			logger.WarnContext(ctx, "component version already exists in target repository, skipping construction", "component", component.Name, "version", component.Version)
-			return existing, nil
-		}
-	case ComponentVersionConflictReplace:
-		logger.WarnContext(ctx, "REPLACING component version in target repository, old component version will no longer be available")
-=======
 	// decide how to handle existing component versions in the target repository
 	// based on the configured conflict policy.
 	if err := c.processConflictStrategy(ctx, repo, component); err != nil {
 		return nil, err
->>>>>>> 6b2af1d3
 	}
 
 	if err := c.processDescriptor(ctx, repo, component, desc); err != nil {
@@ -297,11 +274,7 @@
 
 	var creds map[string]string
 	if c.opts.CredentialProvider != nil {
-<<<<<<< HEAD
-		identity, err := repository.GetCredentialConsumerIdentity(ctx, resource)
-=======
 		identity, err := repository.GetResourceCredentialConsumerIdentity(ctx, resource)
->>>>>>> 6b2af1d3
 		if err != nil {
 			return nil, fmt.Errorf("error getting credential consumer identity of access type %q: %w", resource.Access.GetType(), err)
 		}
@@ -461,12 +434,9 @@
 		localBlob.MediaType, _ = mediaTypeAware.MediaType()
 	}
 	if localBlob.MediaType == "" {
-<<<<<<< HEAD
-=======
 		// If the media type is not set, default to application/octet-stream, which is a common fallback
 		// for binary data. This is a safe default for local blobs that do not have a specific media type,
 		// as it is never truly "wrong".
->>>>>>> 6b2af1d3
 		localBlob.MediaType = "application/octet-stream"
 	}
 
