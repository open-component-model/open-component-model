--- conflicted
+++ resolved
@@ -59,20 +59,11 @@
 		componentLogger.Debug("constructing component")
 
 		eg.Go(func() error {
-<<<<<<< HEAD
-			if c.opts.OnStartedConstructing != nil {
-				if err := c.opts.OnStartedConstructing(&component); err != nil {
-					return fmt.Errorf("error executing OnFinishedConstructed callback for component %q: %w", component.ToIdentity(), err)
-				}
-			}
-
-=======
 			if c.opts.OnStartComponentConstruct != nil {
 				if err := c.opts.OnStartComponentConstruct(egctx, &component); err != nil {
 					return fmt.Errorf("error starting component construction for %q: %w", component.ToIdentity(), err)
 				}
 			}
->>>>>>> 8256251a
 			desc, err := c.construct(egctx, &component)
 			if c.opts.OnEndComponentConstruct != nil {
 				if err := c.opts.OnEndComponentConstruct(egctx, desc, err); err != nil {
@@ -86,13 +77,6 @@
 			descLock.Lock()
 			defer descLock.Unlock()
 			descriptors[i] = desc
-
-			if c.opts.OnFinishedConstructed != nil {
-				if err := c.opts.OnFinishedConstructed(desc); err != nil {
-					return fmt.Errorf("error executing OnFinishedConstructed callback for component %q: %w", component.ToIdentity(), err)
-				}
-			}
-
 			componentLogger.Debug("component constructed successfully")
 
 			return nil
@@ -206,15 +190,9 @@
 		resourceLogger.Debug("processing resource")
 
 		eg.Go(func() error {
-<<<<<<< HEAD
-			if c.opts.OnStartedProcessingResource != nil {
-				if err := c.opts.OnStartedProcessingResource(component, &resource); err != nil {
-					return fmt.Errorf("error executing OnStartedProcessingResource callback for resource %q: %w", resource.ToIdentity(), err)
-=======
 			if c.opts.OnStartResourceConstruct != nil {
 				if err := c.opts.OnStartResourceConstruct(egctx, &resource); err != nil {
 					return fmt.Errorf("error starting resource construction for %q: %w", resource.ToIdentity(), err)
->>>>>>> 8256251a
 				}
 			}
 			res, err := c.processResource(egctx, targetRepo, &resource, component.Name, component.Version)
@@ -225,11 +203,6 @@
 			}
 			if err != nil {
 				return fmt.Errorf("error processing resource %q at index %d: %w", resource.ToIdentity(), i, err)
-			}
-			if c.opts.OnFinishedProcessingResource != nil {
-				if err := c.opts.OnFinishedProcessingResource(component, &desc.Component.Resources[i]); err != nil {
-					return fmt.Errorf("error executing OnStartedProcessingResource callback for resource %q: %w", resource.ToIdentity(), err)
-				}
 			}
 			descLock.Lock()
 			defer descLock.Unlock()
@@ -244,15 +217,9 @@
 		sourceLogger.Debug("processing source")
 
 		eg.Go(func() error {
-<<<<<<< HEAD
-			if c.opts.OnStartedProcessingSource != nil {
-				if err := c.opts.OnStartedProcessingSource(component, &source); err != nil {
-					return fmt.Errorf("error executing OnStartedProcessingSource callback for source %q: %w", source.ToIdentity(), err)
-=======
 			if c.opts.OnStartSourceConstruct != nil {
 				if err := c.opts.OnStartSourceConstruct(egctx, &source); err != nil {
 					return fmt.Errorf("error starting source construction for %q: %w", source.ToIdentity(), err)
->>>>>>> 8256251a
 				}
 			}
 			src, err := c.processSource(egctx, targetRepo, &source, component.Name, component.Version)
@@ -263,11 +230,6 @@
 			}
 			if err != nil {
 				return fmt.Errorf("error processing source %q at index %d: %w", source.ToIdentity(), i, err)
-			}
-			if c.opts.OnFinishedProcessingSource != nil {
-				if err := c.opts.OnFinishedProcessingSource(component, &desc.Component.Sources[i]); err != nil {
-					return fmt.Errorf("error executing OnStartedProcessingResource callback for source %q: %w", source.ToIdentity(), err)
-				}
 			}
 			descLock.Lock()
 			defer descLock.Unlock()
