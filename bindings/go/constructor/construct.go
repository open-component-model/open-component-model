--- conflicted
+++ resolved
@@ -414,17 +414,11 @@
 					var creds map[string]string
 					if c.opts.Resolver != nil {
 						if identity, err := digestProcessor.GetResourceDigestProcessorCredentialConsumerIdentity(ctx, res); err == nil {
-<<<<<<< HEAD
-							if creds, err = c.opts.Resolve(ctx, identity); err != nil && !errors.Is(err, credentials.ErrNotFound) {
-								return nil, fmt.Errorf("error resolving credentials for resource digest processor: %w", err)
-							}
-=======
 							if creds, err = resolveCredentials(ctx, c.opts.Resolver, identity); err != nil {
 								return nil, fmt.Errorf("error resolving credentials for resource digest processor: %w", err)
 							}
 						} else {
 							logger.Debug("no credential consumer identity found for resource digest processor, skipping credential resolution")
->>>>>>> b2c369b3
 						}
 					}
 					if res, err = digestProcessor.ProcessResourceDigest(ctx, res, creds); err != nil {
