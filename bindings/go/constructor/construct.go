--- conflicted
+++ resolved
@@ -17,13 +17,9 @@
 	ocmruntime "ocm.software/open-component-model/bindings/go/runtime"
 )
 
-<<<<<<< HEAD
-var ShouldSkipConstructionError = errors.New("should skip construction")
-=======
 // ErrShouldSkipConstruction is an error that indicates that the construction of a component should be skipped,
 // e.g. because the component version already exists in the target repository.
 var ErrShouldSkipConstruction = errors.New("should skip construction")
->>>>>>> ef63df7e
 
 type Constructor interface {
 	// Construct processes a component constructor specification and creates the corresponding component descriptors.
@@ -106,18 +102,11 @@
 
 	// decide how to handle existing component versions in the target repository
 	// based on the configured conflict policy.
-<<<<<<< HEAD
-	fromConflict, err := c.processConflictStrategy(ctx, repo, component)
-	switch {
-	case errors.Is(err, ShouldSkipConstructionError):
-		return fromConflict, nil // skip construction if the policy is to skip existing versions
-=======
 	conflictingDescriptor, err := ProcessConflictStrategy(ctx, repo, component, c.opts.ComponentVersionConflictPolicy)
 	switch {
 	case errors.Is(err, ErrShouldSkipConstruction):
 		// skip construction if the policy is to skip existing versions, and return the existing descriptor
 		return conflictingDescriptor, nil
->>>>>>> ef63df7e
 	case err != nil:
 		return nil, err
 	}
@@ -133,34 +122,22 @@
 	return desc, nil
 }
 
-<<<<<<< HEAD
-func (c *DefaultConstructor) processConflictStrategy(ctx context.Context, repo TargetRepository, component *constructor.Component) (*descriptor.Descriptor, error) {
-=======
 // ProcessConflictStrategy checks for existing component versions in the target repository
 // and applies the configured conflict resolution strategy.
 // It returns an error if the policy is to abort and fail, or skips construction by returning ErrShouldSkipConstruction.
 // If the policy is to replace, it logs a warning and does not return a possible existing descriptor for conflict resolution.
 func ProcessConflictStrategy(ctx context.Context, repo TargetRepository, component *constructor.Component, policy ComponentVersionConflictPolicy) (*descriptor.Descriptor, error) {
->>>>>>> ef63df7e
 	logger := log.Base().With("component", component.Name, "version", component.Version)
 	switch policy {
 	case ComponentVersionConflictAbortAndFail, ComponentVersionConflictSkip:
 		logger.DebugContext(ctx, "checking for existing component version in target repository", "component", component.Name, "version", component.Version)
 		switch desc, err := repo.GetComponentVersion(ctx, component.Name, component.Version); {
 		case err == nil:
-<<<<<<< HEAD
-			if c.opts.ComponentVersionConflictPolicy == ComponentVersionConflictAbortAndFail {
-				return desc, fmt.Errorf("component version %q already exists in target repository", component.ToIdentity())
-			}
-			logger.WarnContext(ctx, "component version already exists in target repository, skipping construction", "component", component.Name, "version", component.Version)
-			return desc, ShouldSkipConstructionError
-=======
 			if policy == ComponentVersionConflictAbortAndFail {
 				return desc, fmt.Errorf("component version %q already exists in target repository", component.ToIdentity())
 			}
 			logger.WarnContext(ctx, "component version already exists in target repository, skipping construction", "component", component.Name, "version", component.Version)
 			return desc, ErrShouldSkipConstruction
->>>>>>> ef63df7e
 		case !errors.Is(err, oci.ErrNotFound):
 			return nil, fmt.Errorf("error checking for existing component version in target repository: %w", err)
 		default:
@@ -309,14 +286,6 @@
 		return nil, err
 	}
 
-<<<<<<< HEAD
-	var creds map[string]string
-	if c.opts.CredentialProvider != nil {
-		if identity, err := repository.GetResourceCredentialConsumerIdentity(ctx, resource); err == nil {
-			if creds, err = c.opts.Resolve(ctx, identity); err != nil {
-				return nil, fmt.Errorf("error resolving credentials for input method of type %q: %w", resource.Input.GetType(), err)
-			}
-=======
 	converted := constructor.ConvertToDescriptorResource(resource)
 
 	// best effort to resolve credentials for by value resource download.
@@ -325,7 +294,6 @@
 	if identity, err := repository.GetResourceCredentialConsumerIdentity(ctx, resource); err == nil {
 		if creds, err = resolveCredentials(ctx, c.opts.CredentialProvider, identity); err != nil {
 			return nil, fmt.Errorf("error resolving credentials for resource by-value processing %w", err)
->>>>>>> ef63df7e
 		}
 	}
 
@@ -379,17 +347,9 @@
 	// best effort to resolve credentials for the input method.
 	// if no identity is resolved, we assume resolution is simply skipped.
 	var creds map[string]string
-<<<<<<< HEAD
-	if c.opts.CredentialProvider != nil {
-		if identity, err := method.GetSourceCredentialConsumerIdentity(ctx, src); err == nil {
-			if creds, err = c.opts.Resolve(ctx, identity); err != nil {
-				return nil, fmt.Errorf("error resolving credentials for input method of type %q: %w", src.Input.GetType(), err)
-			}
-=======
 	if identity, err := method.GetSourceCredentialConsumerIdentity(ctx, src); err == nil {
 		if creds, err = resolveCredentials(ctx, c.opts.CredentialProvider, identity); err != nil {
 			return nil, fmt.Errorf("error resolving credentials for source input method: %w", err)
->>>>>>> ef63df7e
 		}
 	}
 
@@ -428,17 +388,9 @@
 	// best effort to resolve credentials for the input method.
 	// if no identity is resolved, we assume resolution is simply skipped.
 	var creds map[string]string
-<<<<<<< HEAD
-	if c.opts.CredentialProvider != nil {
-		if identity, err := method.GetResourceCredentialConsumerIdentity(ctx, resource); err == nil {
-			if creds, err = c.opts.Resolve(ctx, identity); err != nil {
-				return nil, fmt.Errorf("error resolving credentials for input method of type %q: %w", resource.Input.GetType(), err)
-			}
-=======
 	if identity, err := method.GetResourceCredentialConsumerIdentity(ctx, resource); err == nil {
 		if creds, err = resolveCredentials(ctx, c.opts.CredentialProvider, identity); err != nil {
 			return nil, fmt.Errorf("error resolving credentials for resource input method: %w", err)
->>>>>>> ef63df7e
 		}
 	}
 
