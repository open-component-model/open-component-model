// Package oci provides functionality for storing and retrieving Open Component Model (OCM) components
// using the Open Container Initiative (OCI) registry format. It implements the OCM repository interface
// using OCI registries as the underlying storage mechanism.

package oci

import (
	"context"
	"encoding/json"
	"errors"
	"fmt"
	"log/slog"
	"strings"

	ociImageSpecV1 "github.com/opencontainers/image-spec/specs-go/v1"
	slogcontext "github.com/veqryn/slog-context"
	"oras.land/oras-go/v2"
	"oras.land/oras-go/v2/errdef"

	"ocm.software/open-component-model/bindings/go/blob"
	"ocm.software/open-component-model/bindings/go/configuration/filesystem/v1alpha1"
	descriptor "ocm.software/open-component-model/bindings/go/descriptor/runtime"
	v2 "ocm.software/open-component-model/bindings/go/descriptor/v2"
	ociblob "ocm.software/open-component-model/bindings/go/oci/blob"
	"ocm.software/open-component-model/bindings/go/oci/cache"
	internaldigest "ocm.software/open-component-model/bindings/go/oci/internal/digest"
	"ocm.software/open-component-model/bindings/go/oci/internal/fetch"
	"ocm.software/open-component-model/bindings/go/oci/internal/introspection"
	"ocm.software/open-component-model/bindings/go/oci/internal/lister"
	complister "ocm.software/open-component-model/bindings/go/oci/internal/lister/component"
	"ocm.software/open-component-model/bindings/go/oci/internal/log"
	"ocm.software/open-component-model/bindings/go/oci/internal/looseref"
	"ocm.software/open-component-model/bindings/go/oci/internal/pack"
	"ocm.software/open-component-model/bindings/go/oci/spec"
	accessv1 "ocm.software/open-component-model/bindings/go/oci/spec/access/v1"
	"ocm.software/open-component-model/bindings/go/oci/spec/annotations"
	descriptor2 "ocm.software/open-component-model/bindings/go/oci/spec/descriptor"
	indexv1 "ocm.software/open-component-model/bindings/go/oci/spec/index/component/v1"
	"ocm.software/open-component-model/bindings/go/oci/tar"
	"ocm.software/open-component-model/bindings/go/repository"
	"ocm.software/open-component-model/bindings/go/runtime"
)

var _ ComponentVersionRepository = (*Repository)(nil)

// Repository implements the ComponentVersionRepository interface using OCI registries.
// Each component may be stored in a separate OCI repository, but ultimately the storage is determined by the Resolver.
//
// This Repository implementation synchronizes OCI Manifests through the concepts of LocalManifestCache.
// Through this any local blob added with AddLocalResource will be added to the memory until
// AddComponentVersion is called with a reference to that resource.
// This allows the repository to associate newly added blobs with the component version and still upload them
// when AddLocalResource is called.
//
// Note: Store implementations are expected to either allow orphaned local resources or
// regularly issue an async garbage collection to remove them due to this behavior.
// This however should not be an issue since all OCI registries implement such a garbage collection mechanism.
type Repository struct {
	scheme *runtime.Scheme

	// localArtifactManifestCache temporarily stores manifests for local artifacts until they are added to a component version.
	localArtifactManifestCache cache.OCIDescriptorCache
	// localArtifactLayerCache temporarily stores layers for local artifacts until they are added to a component version.
	localArtifactLayerCache cache.OCIDescriptorCache

	// resolver resolves component version references to OCI stores.
	resolver Resolver

	// creatorAnnotation is the annotation used to identify the creator of the component version.
	// see OCMCreator for more information.
	creatorAnnotation string

	// ResourceCopyOptions are the options used for copying resources between stores.
	// These options are used in copyResource.
	resourceCopyOptions oras.CopyOptions

	// referrerTrackingPolicy defines how OCI referrers are used to track component versions.
	referrerTrackingPolicy ReferrerTrackingPolicy

	// logger is the logger used for OCI operations.
	logger *slog.Logger

	// filesystemConfig is the configuration for filesystem operations.
	filesystemConfig *v1alpha1.Config
}

// AddComponentVersion adds a new component version to the repository.
func (repo *Repository) AddComponentVersion(ctx context.Context, descriptor *descriptor.Descriptor) (err error) {
	ctx = slogcontext.NewCtx(ctx, repo.logger)
	component, version := descriptor.Component.Name, descriptor.Component.Version
	done := log.Operation(ctx, "add component version", slog.String("component", component), slog.String("version", version))
	defer func() {
		done(err)
	}()

	reference, store, err := repo.getStore(ctx, component, version)
	if err != nil {
		return err
	}

	manifest, err := AddDescriptorToStore(ctx, store, descriptor, AddDescriptorOptions{
		Scheme:                        repo.scheme,
		Author:                        repo.creatorAnnotation,
		AdditionalDescriptorManifests: repo.localArtifactManifestCache.Get(reference),
		AdditionalLayers:              repo.localArtifactLayerCache.Get(reference),
		ReferrerTrackingPolicy:        repo.referrerTrackingPolicy,
	})
	if err != nil {
		return fmt.Errorf("failed to add descriptor to store: %w", err)
	}

	if err := store.Tag(ctx, *manifest, reference); err != nil {
		return fmt.Errorf("failed to tag manifest: %w", err)
	}
	// Cleanup local blob memory as all layers have been pushed
	repo.localArtifactManifestCache.Delete(reference)
	repo.localArtifactLayerCache.Delete(reference)

	return nil
}

func (repo *Repository) ListComponentVersions(ctx context.Context, component string) (_ []string, err error) {
	ctx = slogcontext.NewCtx(ctx, repo.logger)
	done := log.Operation(ctx, "list component versions",
		slog.String("component", component))
	defer func() {
		done(err)
	}()

	_, store, err := repo.getStore(ctx, component, "latest")
	if err != nil {
		return nil, err
	}

	list, err := lister.New(store)
	if err != nil {
		return nil, fmt.Errorf("failed to create lister: %w", err)
	}

	opts := lister.Options{
		SortPolicy: lister.SortPolicyLooseSemverDescending,
		TagListerOptions: lister.TagListerOptions{
			VersionResolver: complister.ReferenceTagVersionResolver(component, store),
		},
		ReferrerListerOptions: lister.ReferrerListerOptions{
			ArtifactType:    descriptor2.MediaTypeComponentDescriptorV2,
			Subject:         indexv1.Descriptor,
			VersionResolver: complister.ReferrerAnnotationVersionResolver(component),
		},
	}

	switch repo.referrerTrackingPolicy {
	case ReferrerTrackingPolicyByIndexAndSubject:
		opts.LookupPolicy = lister.LookupPolicyReferrerWithTagFallback
	case ReferrerTrackingPolicyNone:
		opts.LookupPolicy = lister.LookupPolicyTagOnly
	}

	return list.List(ctx, opts)
}

// CheckHealth checks if the repository is accessible and properly configured.
func (repo *Repository) CheckHealth(ctx context.Context) (err error) {
	return repo.resolver.Ping(slogcontext.NewCtx(ctx, repo.logger))
}

// GetComponentVersion retrieves a component version from the repository.
func (repo *Repository) GetComponentVersion(ctx context.Context, component, version string) (desc *descriptor.Descriptor, err error) {
	ctx = slogcontext.NewCtx(ctx, repo.logger)
	done := log.Operation(ctx, "get component version",
		slog.String("component", component),
		slog.String("version", version))
	defer func() {
		done(err)
	}()

	reference, store, err := repo.getStore(ctx, component, version)
	if err != nil {
		return nil, err
	}

	desc, _, _, err = getDescriptorFromStore(ctx, store, reference)
	if errors.Is(err, errdef.ErrNotFound) {
		return desc, errors.Join(repository.ErrNotFound, fmt.Errorf("component version %s/%s not found: %w", component, version, err))
	}
	return desc, err
}

// AddLocalResource adds a local resource to the repository.
func (repo *Repository) AddLocalResource(
	ctx context.Context,
	component, version string,
	resource *descriptor.Resource,
	b blob.ReadOnlyBlob,
) (_ *descriptor.Resource, err error) {
	ctx = slogcontext.NewCtx(ctx, repo.logger)
	done := log.Operation(ctx, "add local resource",
		slog.String("component", component),
		slog.String("version", version),
		log.IdentityLogAttr("resource", resource.ToIdentity()))
	defer func() {
		done(err)
	}()

	resource = resource.DeepCopy()

	if err := repo.uploadAndUpdateLocalArtifact(ctx, component, version, resource, b); err != nil {
		return nil, err
	}

	return resource, nil
}

func (repo *Repository) AddLocalSource(ctx context.Context, component, version string, source *descriptor.Source, content blob.ReadOnlyBlob) (newRes *descriptor.Source, err error) {
	ctx = slogcontext.NewCtx(ctx, repo.logger)
	done := log.Operation(ctx, "add local source",
		slog.String("component", component),
		slog.String("version", version),
		log.IdentityLogAttr("source", source.ToIdentity()))
	defer func() {
		done(err)
	}()

	source = source.DeepCopy()

	if err := repo.uploadAndUpdateLocalArtifact(ctx, component, version, source, content); err != nil {
		return nil, err
	}

	return source, nil
}

func (repo *Repository) ProcessResourceDigest(ctx context.Context, res *descriptor.Resource) (_ *descriptor.Resource, err error) {
	ctx = slogcontext.NewCtx(ctx, repo.logger)
	done := log.Operation(ctx, "process resource digest",
		log.IdentityLogAttr("resource", res.ToIdentity()))
	defer func() {
		done(err)
	}()
	res = res.DeepCopy()
	switch typed := res.Access.(type) {
	case *v2.LocalBlob:
		if typed.GlobalAccess == nil {
			return nil, fmt.Errorf("local blob access does not have a global access and cannot be used")
		}
		globalAccess, err := repo.scheme.NewObject(typed.GlobalAccess.GetType())
		if err != nil {
			return nil, fmt.Errorf("error creating typed global blob access with help of scheme: %w", err)
		}
		if err := repo.scheme.Convert(typed.GlobalAccess, globalAccess); err != nil {
			return nil, fmt.Errorf("error converting global blob access: %w", err)
		}
		res.Access = globalAccess
		return repo.ProcessResourceDigest(ctx, res)
	case *accessv1.OCIImage:
		return repo.processOCIImageDigest(ctx, res, typed)
	default:
		return nil, fmt.Errorf("unsupported resource access type: %T", typed)
	}
}

func (repo *Repository) processOCIImageDigest(ctx context.Context, res *descriptor.Resource, typed *accessv1.OCIImage) (*descriptor.Resource, error) {
	src, err := repo.resolver.StoreForReference(ctx, typed.ImageReference)
	if err != nil {
		return nil, err
	}

	resolved, err := repo.resolver.Reference(typed.ImageReference)
	if err != nil {
		return nil, fmt.Errorf("error parsing image reference %q: %w", typed.ImageReference, err)
	}

	reference := resolved.String()

	// reference is not a FQDN because it can be pinned, for resolving, use the FQDN part of the reference
	fqdn := reference
	pinnedDigest := ""
	if index := strings.IndexByte(reference, '@'); index != -1 {
		fqdn = reference[:index]
		pinnedDigest = reference[index+1:]
	}

	var desc ociImageSpecV1.Descriptor
	if desc, err = src.Resolve(ctx, fqdn); err != nil {
		return nil, fmt.Errorf("failed to resolve reference to process digest %q: %w", typed.ImageReference, err)
	}

	// if the resource did not have a digest, we apply the digest from the descriptor
	// if it did, we verify it against the received descriptor.
	if res.Digest == nil {
		res.Digest = &descriptor.Digest{}
		if err := internaldigest.Apply(res.Digest, desc.Digest); err != nil {
			return nil, fmt.Errorf("failed to apply digest to resource: %w", err)
		}
	} else if err := internaldigest.Verify(res.Digest, desc.Digest); err != nil {
		return nil, fmt.Errorf("failed to verify digest of resource %q: %w", res.ToIdentity(), err)
	}

	if pinnedDigest != "" && pinnedDigest != desc.Digest.String() {
		return nil, fmt.Errorf("expected pinned digest %q (derived from %q) but got %q", pinnedDigest, reference, desc.Digest)
	}

	// in any case, after successful processing, we can pin the access
	typed.ImageReference = fqdn + "@" + desc.Digest.String()
	res.Access = typed

	return res, nil
}

func (repo *Repository) uploadAndUpdateLocalArtifact(ctx context.Context, component string, version string, artifact descriptor.Artifact, b blob.ReadOnlyBlob) error {
	reference, store, err := repo.getStore(ctx, component, version)
	if err != nil {
		return err
	}

	if err := ociblob.UpdateArtifactWithInformationFromBlob(artifact, b); err != nil {
		return fmt.Errorf("failed to update artifact with data from blob: %w", err)
	}

	artifactBlob, err := ociblob.NewArtifactBlob(artifact, b)
	if err != nil {
		return fmt.Errorf("failed to create resource blob: %w", err)
	}

	desc, err := pack.ArtifactBlob(ctx, store, artifactBlob, pack.Options{
		AccessScheme:     repo.scheme,
		CopyGraphOptions: repo.resourceCopyOptions.CopyGraphOptions,
		BaseReference:    reference,
	})
	if err != nil {
		return fmt.Errorf("failed to pack resource blob: %w", err)
	}

	if introspection.IsOCICompliantManifest(desc) {
		repo.localArtifactManifestCache.Add(reference, desc)
	} else {
		repo.localArtifactLayerCache.Add(reference, desc)
	}

	return nil
}

// GetLocalResource retrieves a local resource from the repository.
<<<<<<< HEAD
func (repo *Repository) GetLocalResource(ctx context.Context, component, version string, identity runtime.Identity) (blob.ReadOnlyBlob, *descriptor.Resource, error) {
	ctx = slogcontext.With(ctx, repo.logger)
=======
func (repo *Repository) GetLocalResource(ctx context.Context, component, version string, identity runtime.Identity) (LocalBlob, *descriptor.Resource, error) {
	ctx = slogcontext.NewCtx(ctx, repo.logger)
>>>>>>> 5a788c8c
	var err error
	done := log.Operation(ctx, "get local resource",
		slog.String("component", component),
		slog.String("version", version),
		log.IdentityLogAttr("resource", identity))
	defer func() {
		done(err)
	}()

	var b fetch.LocalBlob
	var artifact descriptor.Artifact
	if b, artifact, err = repo.localArtifact(ctx, component, version, identity, annotations.ArtifactKindResource); err != nil {
		if errors.Is(err, errdef.ErrNotFound) {
			return nil, nil, errors.Join(repository.ErrNotFound, fmt.Errorf("component version %s/%s not found: %w", component, version, err))
		}
		return nil, nil, err
	}
	return b, artifact.(*descriptor.Resource), nil
}

<<<<<<< HEAD
func (repo *Repository) GetLocalSource(ctx context.Context, component, version string, identity runtime.Identity) (blob.ReadOnlyBlob, *descriptor.Source, error) {
	ctx = slogcontext.With(ctx, repo.logger)
=======
func (repo *Repository) GetLocalSource(ctx context.Context, component, version string, identity runtime.Identity) (LocalBlob, *descriptor.Source, error) {
	ctx = slogcontext.NewCtx(ctx, repo.logger)
>>>>>>> 5a788c8c
	var err error
	done := log.Operation(ctx, "get local source",
		slog.String("component", component),
		slog.String("version", version),
		log.IdentityLogAttr("resource", identity))
	defer func() {
		done(err)
	}()

	var b fetch.LocalBlob
	var artifact descriptor.Artifact
	if b, artifact, err = repo.localArtifact(ctx, component, version, identity, annotations.ArtifactKindSource); err != nil {
		if errors.Is(err, errdef.ErrNotFound) {
			return nil, nil, errors.Join(repository.ErrNotFound, fmt.Errorf("component version %s/%s not found: %w", component, version, err))
		}
		return nil, nil, err
	}
	return b, artifact.(*descriptor.Source), nil
}

func (repo *Repository) localArtifact(ctx context.Context, component, version string, identity runtime.Identity, kind annotations.ArtifactKind) (fetch.LocalBlob, descriptor.Artifact, error) {
	reference, store, err := repo.getStore(ctx, component, version)
	if err != nil {
		return nil, nil, err
	}
	desc, manifest, index, err := getDescriptorFromStore(ctx, store, reference)
	if err != nil {
		return nil, nil, fmt.Errorf("failed to get component version: %w", err)
	}

	var candidates []descriptor.Artifact
	switch kind {
	case annotations.ArtifactKindResource:
		for _, res := range desc.Component.Resources {
			if identity.Match(res.ToIdentity(), runtime.IdentityMatchingChainFn(runtime.IdentitySubset)) {
				candidates = append(candidates, &res)
			}
		}
	case annotations.ArtifactKindSource:
		for _, src := range desc.Component.Sources {
			if identity.Match(src.ToIdentity(), runtime.IdentityMatchingChainFn(runtime.IdentitySubset)) {
				candidates = append(candidates, &src)
			}
		}
	}
	if len(candidates) != 1 {
		return nil, nil, fmt.Errorf("found %d candidates while looking for %s %q, but expected exactly one", len(candidates), kind, identity)
	}
	artifact := candidates[0]
	meta := artifact.GetElementMeta()
	slogcontext.Info(ctx, "found artifact in descriptor", "artifact", meta.ToIdentity())

	access := artifact.GetAccess()

	typed, err := repo.scheme.NewObject(access.GetType())
	if err != nil {
		return nil, nil, fmt.Errorf("error creating resource access: %w", err)
	}
	if err := repo.scheme.Convert(access, typed); err != nil {
		return nil, nil, fmt.Errorf("error converting resource access: %w", err)
	}

	switch typed := typed.(type) {
	case *v2.LocalBlob:
		b, err := repo.getLocalBlob(ctx, store, index, manifest, access, identity, kind)
		return b, artifact, err
	default:
		return nil, nil, fmt.Errorf("unsupported resource access type: %T", typed)
	}
}

func (repo *Repository) getLocalBlob(ctx context.Context, store spec.Store, index *ociImageSpecV1.Index, manifest *ociImageSpecV1.Manifest, access runtime.Typed, identity runtime.Identity, kind annotations.ArtifactKind) (fetch.LocalBlob, error) {
	// if the index does not exist, we can only use the manifest
	// and thus local blobs can only be available as image layers
	if index == nil {
		b, err := fetch.SingleLayerLocalBlobFromManifestByIdentity(ctx, store, manifest, identity, kind)
		if err != nil {
			return nil, fmt.Errorf("failed to get local blob from manifest: %w", err)
		}
		return b, nil
	}

	// lets lookup our artifact based on our annotation from either the index or the manifest layers.
	artifact, err := annotations.FilterFirstMatchingArtifact(append(index.Manifests, manifest.Layers...), identity, kind)
	if err != nil {
		return nil, fmt.Errorf("failed to find matching descriptor: %w", err)
	}

	// if we are not a manifest compatible with OCI, we can assume that we only care about a single layer
	// that means we can just return the blob that contains that exact layer and not the entire oci layout
	if !introspection.IsOCICompliantManifest(artifact) {
		layerData, err := store.Fetch(ctx, artifact)
		if err != nil {
			return nil, fmt.Errorf("failed to fetch layer data: %w", err)
		}

		b := ociblob.NewDescriptorBlob(layerData, artifact)

		if actualDigest, _ := b.Digest(); actualDigest != artifact.Digest.String() {
			return nil, fmt.Errorf("expected single layer artifact digest %q but got %q", artifact.Digest.String(), actualDigest)
		}
		return b, nil
	}

	// if we dont have a single layer we have to copy not only the manifest or index, but all layers that are part of it!
	b, err := tar.CopyToOCILayoutInMemory(ctx, store, artifact, tar.CopyToOCILayoutOptions{
		CopyGraphOptions: repo.resourceCopyOptions.CopyGraphOptions,
	})
	if err != nil {
		return nil, fmt.Errorf("failed to get local blob from discovered image layout: %w", err)
	}
	return b, nil
}

func (repo *Repository) getStore(ctx context.Context, component string, version string) (ref string, store spec.Store, err error) {
	reference := repo.resolver.ComponentVersionReference(ctx, component, version)
	if store, err = repo.resolver.StoreForReference(ctx, reference); err != nil {
		return "", nil, fmt.Errorf("failed to get store for reference: %w", err)
	}
	return reference, store, nil
}

// UploadResource uploads a [*descriptor.Resource] to the repository.
func (repo *Repository) UploadResource(ctx context.Context, res *descriptor.Resource, b blob.ReadOnlyBlob) (newRes *descriptor.Resource, err error) {
	ctx = slogcontext.NewCtx(ctx, repo.logger)
	done := log.Operation(ctx, "upload resource", log.IdentityLogAttr("resource", res.ToIdentity()))
	defer func() {
		done(err)
	}()

	res = res.DeepCopy()

	desc, access, err := repo.uploadOCIImage(ctx, res.Access, b)
	if err != nil {
		return nil, fmt.Errorf("failed to upload resource as OCI image: %w", err)
	}

	if res.Digest == nil {
		res.Digest = &descriptor.Digest{}
	}
	if err := internaldigest.Apply(res.Digest, desc.Digest); err != nil {
		return nil, fmt.Errorf("failed to apply digest to resource: %w", err)
	}
	res.Access = access

	return res, nil
}

// UploadSource uploads a [*descriptor.Source] to the repository.
func (repo *Repository) UploadSource(ctx context.Context, src *descriptor.Source, b blob.ReadOnlyBlob) (newSrc *descriptor.Source, err error) {
	ctx = slogcontext.NewCtx(ctx, repo.logger)
	done := log.Operation(ctx, "upload source", log.IdentityLogAttr("source", src.ToIdentity()))
	defer func() {
		done(err)
	}()

	src = src.DeepCopy()

	_, access, err := repo.uploadOCIImage(ctx, src.Access, b)
	if err != nil {
		return nil, fmt.Errorf("failed to upload source as OCI image: %w", err)
	}
	src.Access = access

	return src, nil
}

func (repo *Repository) uploadOCIImage(ctx context.Context, newAccess runtime.Typed, b blob.ReadOnlyBlob) (ociImageSpecV1.Descriptor, *accessv1.OCIImage, error) {
	var access accessv1.OCIImage
	if err := repo.scheme.Convert(newAccess, &access); err != nil {
		return ociImageSpecV1.Descriptor{}, nil, fmt.Errorf("error converting resource target to OCI image: %w", err)
	}

	store, err := repo.resolver.StoreForReference(ctx, access.ImageReference)
	if err != nil {
		return ociImageSpecV1.Descriptor{}, nil, err
	}

	ociStore, err := tar.ReadOCILayout(ctx, b)
	if err != nil {
		return ociImageSpecV1.Descriptor{}, nil, fmt.Errorf("failed to read OCI layout: %w", err)
	}
	defer func() {
		err = errors.Join(err, ociStore.Close())
	}()

	mainArtifacts := ociStore.MainArtifacts(ctx)
	if len(mainArtifacts) != 1 {
		return ociImageSpecV1.Descriptor{}, nil, fmt.Errorf("expected exactly one main artifact in OCI layout, but got %d", len(mainArtifacts))
	}
	main := mainArtifacts[0]

	ref, err := looseref.ParseReference(access.ImageReference)
	if err != nil {
		return ociImageSpecV1.Descriptor{}, nil, fmt.Errorf("failed to parse target access image reference %q: %w", access.ImageReference, err)
	}
	if err := ref.ValidateReferenceAsTag(); err != nil {
		return ociImageSpecV1.Descriptor{}, nil, fmt.Errorf("can only copy %q if it is tagged: %w", access.ImageReference, err)
	}

	if err := oras.CopyGraph(ctx, ociStore, store, main, repo.resourceCopyOptions.CopyGraphOptions); err != nil {
		return ociImageSpecV1.Descriptor{}, nil, fmt.Errorf("failed to upload resource via copy: %w", err)
	}

	if err := store.Tag(ctx, main, ref.Tag); err != nil {
		return ociImageSpecV1.Descriptor{}, nil, fmt.Errorf("failed to tag main artifact with tag %q: %w", ref.Tag, err)
	}

	return main, &access, nil
}

// DownloadResource downloads a [*descriptor.Resource] from the repository.
func (repo *Repository) DownloadResource(ctx context.Context, res *descriptor.Resource) (data blob.ReadOnlyBlob, err error) {
	ctx = slogcontext.NewCtx(ctx, repo.logger)
	done := log.Operation(ctx, "download resource", log.IdentityLogAttr("resource", res.ToIdentity()))
	defer func() {
		done(err)
	}()

	if res.Access.GetType().IsEmpty() {
		return nil, fmt.Errorf("resource access type is empty")
	}
	return repo.download(ctx, res.Access)
}

// DownloadSource downloads a [*descriptor.Source] from the repository.
func (repo *Repository) DownloadSource(ctx context.Context, src *descriptor.Source) (data blob.ReadOnlyBlob, err error) {
	ctx = slogcontext.NewCtx(ctx, repo.logger)
	done := log.Operation(ctx, "download source", log.IdentityLogAttr("resource", src.ToIdentity()))
	defer func() {
		done(err)
	}()

	if src.Access.GetType().IsEmpty() {
		return nil, fmt.Errorf("source access type is empty")
	}
	return repo.download(ctx, src.Access)
}

// download downloads an artifact specified by an access from the repository into a blob.ReadOnlyBlob.
// It is expected that the access is
//   - a valid [accessv1.OCIImage], or
//   - a [v2.LocalBlob] access that has a [v2.LocalBlob.GlobalAccess] set that can be interpreted as [accessv1.OCIImage].
func (repo *Repository) download(ctx context.Context, access runtime.Typed) (data blob.ReadOnlyBlob, err error) {
	typed, err := repo.scheme.NewObject(access.GetType())
	if err != nil {
		return nil, fmt.Errorf("error creating resource access: %w", err)
	}
	if err := repo.scheme.Convert(access, typed); err != nil {
		return nil, fmt.Errorf("error converting resource access: %w", err)
	}

	switch typed := typed.(type) {
	case *v2.LocalBlob:
		if typed.GlobalAccess == nil {
			return nil, fmt.Errorf("local blob access does not have a global access and cannot be used")
		}

		globalAccess, err := repo.scheme.NewObject(typed.GlobalAccess.GetType())
		if err != nil {
			return nil, fmt.Errorf("error creating typed global blob access with help of scheme: %w", err)
		}
		if err := repo.scheme.Convert(typed.GlobalAccess, globalAccess); err != nil {
			return nil, fmt.Errorf("error converting global blob access: %w", err)
		}
		return repo.download(ctx, globalAccess)
	case *accessv1.OCIImage:
		src, err := repo.resolver.StoreForReference(ctx, typed.ImageReference)
		if err != nil {
			return nil, err
		}

		resolved, err := repo.resolver.Reference(typed.ImageReference)
		if err != nil {
			return nil, fmt.Errorf("error parsing image reference %q: %w", typed.ImageReference, err)
		}

		reference := resolved.String()

		// reference is not a FQDN
		if index := strings.IndexByte(reference, '@'); index != -1 {
			reference = reference[index+1:]
		}

		desc, err := src.Resolve(ctx, reference)
		if err != nil {
			return nil, fmt.Errorf("failed to resolve reference %q: %w", typed.ImageReference, err)
		}

		downloaded, err := tar.CopyToOCILayoutInMemory(ctx, src, desc, tar.CopyToOCILayoutOptions{
			CopyGraphOptions: repo.resourceCopyOptions.CopyGraphOptions,
			Tags:             []string{typed.ImageReference},
		})
		if err != nil {
			return nil, fmt.Errorf("failed to copy to OCI layout: %w", err)
		}

		return downloaded, nil
	default:
		return nil, fmt.Errorf("unsupported resource access type: %T", typed)
	}
}

// getDescriptorOCIImageManifest retrieves the manifest for a given reference from the store.
// It handles both OCI image indexes and OCI image manifests.
func getDescriptorOCIImageManifest(ctx context.Context, store spec.Store, reference string) (manifest ociImageSpecV1.Manifest, index *ociImageSpecV1.Index, err error) {
	slogcontext.Log(ctx, slog.LevelInfo, "resolving descriptor", slog.String("reference", reference))
	base, err := store.Resolve(ctx, reference)
	if err != nil {
		return ociImageSpecV1.Manifest{}, nil, fmt.Errorf("failed to resolve reference %q: %w", reference, err)
	}
	slogcontext.Log(ctx, slog.LevelInfo, "fetching descriptor", log.DescriptorLogAttr(base))
	manifestRaw, err := store.Fetch(ctx, ociImageSpecV1.Descriptor{
		MediaType: base.MediaType,
		Digest:    base.Digest,
		Size:      base.Size,
	})
	if err != nil {
		return ociImageSpecV1.Manifest{}, nil, err
	}
	defer func() {
		err = errors.Join(err, manifestRaw.Close())
	}()

	switch base.MediaType {
	case ociImageSpecV1.MediaTypeImageIndex:
		if err := json.NewDecoder(manifestRaw).Decode(&index); err != nil {
			return ociImageSpecV1.Manifest{}, nil, err
		}
		if len(index.Manifests) == 0 {
			return ociImageSpecV1.Manifest{}, nil, fmt.Errorf("index has no manifests")
		}
		descriptorManifest := index.Manifests[0]
		if descriptorManifest.MediaType != ociImageSpecV1.MediaTypeImageManifest {
			return ociImageSpecV1.Manifest{}, nil, fmt.Errorf("index manifest is not an OCI image manifest")
		}
		manifestRaw, err = store.Fetch(ctx, descriptorManifest)
		if err != nil {
			return ociImageSpecV1.Manifest{}, nil, fmt.Errorf("failed to fetch manifest: %w", err)
		}
	case ociImageSpecV1.MediaTypeImageManifest:
	default:
		return ociImageSpecV1.Manifest{}, nil, fmt.Errorf("unsupported media type %q", base.MediaType)
	}

	if err := json.NewDecoder(manifestRaw).Decode(&manifest); err != nil {
		return ociImageSpecV1.Manifest{}, nil, err
	}
	return manifest, index, nil
}<|MERGE_RESOLUTION|>--- conflicted
+++ resolved
@@ -341,13 +341,8 @@
 }
 
 // GetLocalResource retrieves a local resource from the repository.
-<<<<<<< HEAD
 func (repo *Repository) GetLocalResource(ctx context.Context, component, version string, identity runtime.Identity) (blob.ReadOnlyBlob, *descriptor.Resource, error) {
-	ctx = slogcontext.With(ctx, repo.logger)
-=======
-func (repo *Repository) GetLocalResource(ctx context.Context, component, version string, identity runtime.Identity) (LocalBlob, *descriptor.Resource, error) {
-	ctx = slogcontext.NewCtx(ctx, repo.logger)
->>>>>>> 5a788c8c
+	ctx = slogcontext.NewCtx(ctx, repo.logger)
 	var err error
 	done := log.Operation(ctx, "get local resource",
 		slog.String("component", component),
@@ -368,13 +363,8 @@
 	return b, artifact.(*descriptor.Resource), nil
 }
 
-<<<<<<< HEAD
 func (repo *Repository) GetLocalSource(ctx context.Context, component, version string, identity runtime.Identity) (blob.ReadOnlyBlob, *descriptor.Source, error) {
-	ctx = slogcontext.With(ctx, repo.logger)
-=======
-func (repo *Repository) GetLocalSource(ctx context.Context, component, version string, identity runtime.Identity) (LocalBlob, *descriptor.Source, error) {
-	ctx = slogcontext.NewCtx(ctx, repo.logger)
->>>>>>> 5a788c8c
+	ctx = slogcontext.NewCtx(ctx, repo.logger)
 	var err error
 	done := log.Operation(ctx, "get local source",
 		slog.String("component", component),
