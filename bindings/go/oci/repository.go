// Package oci provides functionality for storing and retrieving Open Component Model (OCM) components
// using the Open Container Initiative (OCI) registry format. It implements the OCM repository interface
// using OCI registries as the underlying storage mechanism.

package oci

import (
	"context"
	"encoding/json"
	"errors"
	"fmt"
	"log/slog"
	"strings"

	"github.com/opencontainers/go-digest"
	ociImageSpecV1 "github.com/opencontainers/image-spec/specs-go/v1"
	"oras.land/oras-go/v2"
	"oras.land/oras-go/v2/registry"

	"ocm.software/open-component-model/bindings/go/blob"
	descriptor "ocm.software/open-component-model/bindings/go/descriptor/runtime"
	v2 "ocm.software/open-component-model/bindings/go/descriptor/v2"
	ociblob "ocm.software/open-component-model/bindings/go/oci/blob"
	"ocm.software/open-component-model/bindings/go/oci/cache"
	"ocm.software/open-component-model/bindings/go/oci/internal/fetch"
	"ocm.software/open-component-model/bindings/go/oci/internal/lister"
	complister "ocm.software/open-component-model/bindings/go/oci/internal/lister/component"
	"ocm.software/open-component-model/bindings/go/oci/internal/log"
	"ocm.software/open-component-model/bindings/go/oci/internal/looseref"
	"ocm.software/open-component-model/bindings/go/oci/internal/pack"
	"ocm.software/open-component-model/bindings/go/oci/spec"
	accessv1 "ocm.software/open-component-model/bindings/go/oci/spec/access/v1"
	"ocm.software/open-component-model/bindings/go/oci/spec/annotations"
	descriptor2 "ocm.software/open-component-model/bindings/go/oci/spec/descriptor"
	digestv1 "ocm.software/open-component-model/bindings/go/oci/spec/digest/v1"
	indexv1 "ocm.software/open-component-model/bindings/go/oci/spec/index/component/v1"
	"ocm.software/open-component-model/bindings/go/oci/tar"
	"ocm.software/open-component-model/bindings/go/runtime"
)

// LocalBlob represents a blob that is stored locally in the OCI repository.
// It provides methods to access the blob's metadata and content.
type LocalBlob fetch.LocalBlob

// ComponentVersionRepository defines the interface for storing and retrieving OCM component versions
// and their associated resources in a Store.
type ComponentVersionRepository interface {
	// AddComponentVersion adds a new component version to the repository.
	// If a component version already exists, it will be updated with the new descriptor.
	// The descriptor internally will be serialized via the runtime package.
	// The descriptor MUST have its target Name and Version already set as they are used to identify the target
	// Location in the Store.
	AddComponentVersion(ctx context.Context, descriptor *descriptor.Descriptor) error

	// GetComponentVersion retrieves a component version from the repository.
	// Returns the descriptor from the most recent AddComponentVersion call for that component and version.
	GetComponentVersion(ctx context.Context, component, version string) (*descriptor.Descriptor, error)

	// ListComponentVersions lists all component versions for a given component.
	// Returns a list of version strings, sorted on best effort by loose semver specification.
	// Note: Listing of Component Versions does not directly translate to an OCI Call.
	// Thus there are two approaches to list component versions:
	// - Listing all tags in the OCI repository and filtering them based on the resolved media type / artifact type
	// - Listing all referrers of the component index and filtering them based on the resolved media type / artifact type
	//
	// For more information on Referrer support, see
	// https://github.com/opencontainers/distribution-spec/blob/v1.1.0/spec.md#listing-referrers
	ListComponentVersions(ctx context.Context, component string) ([]string, error)

	// AddLocalResource adds a local resource to the repository.
	// The resource must be referenced in the component descriptor.
	// Resources for non-existent component versions may be stored but may be removed during garbage collection.
	// The Resource given is identified later on by its own Identity and a collection of a set of reserved identity values
	// that can have a special meaning.
	AddLocalResource(ctx context.Context, component, version string, res *descriptor.Resource, content blob.ReadOnlyBlob) (newRes *descriptor.Resource, err error)

	// GetLocalResource retrieves a local resource from the repository.
	// The identity must match a resource in the component descriptor.
	GetLocalResource(ctx context.Context, component, version string, identity runtime.Identity) (LocalBlob, *descriptor.Resource, error)
}

// ResourceRepository defines the interface for storing and retrieving OCM resources
// independently of component versions from a Store Implementation
type ResourceRepository interface {
	// UploadResource uploads a resource to the repository.
	// Returns the updated resource with repository-specific information.
	// The resource must be referenced in the component descriptor.
	// Note that UploadResource is special in that it considers both
	// - the Source Access from descriptor.Resource
	// - the Target Access from the given target specification
	// It might be that during the upload, the source pointer may be updated with information gathered during upload
	// (e.g. digest, size, etc).
	//
	// The content of form blob.ReadOnlyBlob is expected to be a (optionally gzipped) tar archive that can be read with
	// tar.ReadOCILayout, which interprets the blob as an OCILayout.
	//
	// The given OCI Layout MUST contain the resource described in source with an v1.OCIImage specification,
	// otherwise the upload will fail
	UploadResource(ctx context.Context, targetAccess runtime.Typed, source *descriptor.Resource, content blob.ReadOnlyBlob) (err error)

	// DownloadResource downloads a resource from the repository.
	// THe resource MUST contain a valid v1.OCIImage specification that exists in the Store.
	// Otherwise, the download will fail.
	//
	// The blob.ReadOnlyBlob returned will always be an OCI Layout, readable by oci.NewFromTar.
	// For more information on the download procedure, see NewOCILayoutWriter.
	DownloadResource(ctx context.Context, res *descriptor.Resource) (content blob.ReadOnlyBlob, err error)
}

// Resolver defines the interface for resolving references to OCI stores.
type Resolver interface {
	// StoreForReference resolves a reference to a Store.
	// Each reference can resolve to a different store.
	// Note that multiple component versions might share the same store
	StoreForReference(ctx context.Context, reference string) (spec.Store, error)

	// ComponentVersionReference returns a unique reference for a component version.
	ComponentVersionReference(component, version string) string

	// Reference resolves a reference string to a fmt.Stringer whose "native"
	// format represents a valid reference that can be used for a given store returned
	// by StoreForReference.
	Reference(reference string) (fmt.Stringer, error)
}

// Repository implements the ComponentVersionRepository interface using OCI registries.
// Each component may be stored in a separate OCI repository, but ultimately the storage is determined by the Resolver.
//
// This Repository implementation synchronizes OCI Manifests through the concepts of LocalResourceManifestCache.
// Through this any local blob added with AddLocalResource will be added to the memory until
// AddComponentVersion is called with a reference to that resource.
// This allows the repository to associate newly added blobs with the component version and still upload them
// when AddLocalResource is called.
//
// Note: Store implementations are expected to either allow orphaned local resources or
// regularly issue an async garbage collection to remove them due to this behavior.
// This however should not be an issue since all OCI registries implement such a garbage collection mechanism.
type Repository struct {
	scheme *runtime.Scheme

	// localResourceManifestCache temporarily stores manifests for local resources until they are added to a component version.
	localResourceManifestCache cache.OCIDescriptorCache

	// resolver resolves component version references to OCI stores.
	resolver Resolver

	// creatorAnnotation is the annotation used to identify the creator of the component version.
	// see OCMCreator for more information.
	creatorAnnotation string

	// ResourceCopyOptions are the options used for copying resources between stores.
	// These options are used in copyResource.
	resourceCopyOptions oras.CopyOptions
}

var _ ComponentVersionRepository = (*Repository)(nil)

// AddComponentVersion adds a new component version to the repository.
func (repo *Repository) AddComponentVersion(ctx context.Context, descriptor *descriptor.Descriptor) (err error) {
	component, version := descriptor.Component.Name, descriptor.Component.Version
	done := log.Operation(ctx, "add component version", slog.String("component", component), slog.String("version", version))
	defer done(err)

	reference, store, err := repo.getStore(ctx, component, version)
	if err != nil {
		return err
	}

	manifest, err := AddDescriptorToStore(ctx, store, descriptor, AddDescriptorOptions{
		Scheme:                        repo.scheme,
		Author:                        repo.creatorAnnotation,
		AdditionalDescriptorManifests: repo.localResourceManifestCache.Get(reference),
	})
	if err != nil {
		return fmt.Errorf("failed to add descriptor to store: %w", err)
	}

	// Tag the manifest with the reference
	if err := store.Tag(ctx, *manifest, version); err != nil {
		return fmt.Errorf("failed to tag manifest: %w", err)
	}
	// Cleanup local blob memory as all layers have been pushed
	repo.localResourceManifestCache.Delete(reference)

	return nil
}

func (repo *Repository) ListComponentVersions(ctx context.Context, component string) (_ []string, err error) {
	done := log.Operation(ctx, "list component versions",
		slog.String("component", component))
	defer done(err)

	_, store, err := repo.getStore(ctx, component, "latest")
	if err != nil {
		return nil, err
	}

	list, err := lister.New(store)
	if err != nil {
		return nil, fmt.Errorf("failed to create lister: %w", err)
	}

	return list.List(ctx, lister.Options{
		SortPolicy:   lister.SortPolicyLooseSemverDescending,
		LookupPolicy: lister.LookupPolicyReferrerWithTagFallback,
		TagListerOptions: lister.TagListerOptions{
			VersionResolver: complister.ReferenceTagVersionResolver(store),
		},
		ReferrerListerOptions: lister.ReferrerListerOptions{
			ArtifactType:    descriptor2.MediaTypeComponentDescriptorV2,
			Subject:         indexv1.Descriptor,
			VersionResolver: complister.ReferrerAnnotationVersionResolver(component),
		},
	})
}

// GetComponentVersion retrieves a component version from the repository.
func (repo *Repository) GetComponentVersion(ctx context.Context, component, version string) (desc *descriptor.Descriptor, err error) {
	done := log.Operation(ctx, "add local resource",
		slog.String("component", component),
		slog.String("version", version))
	defer done(err)

	reference, store, err := repo.getStore(ctx, component, version)
	if err != nil {
		return nil, err
	}

	desc, _, _, err = getDescriptorFromStore(ctx, store, reference)
	return desc, err
}

// AddLocalResource adds a local resource to the repository.
func (repo *Repository) AddLocalResource(
	ctx context.Context,
	component, version string,
	resource *descriptor.Resource,
	b blob.ReadOnlyBlob,
) (_ *descriptor.Resource, err error) {
	done := log.Operation(ctx, "add local resource",
		slog.String("component", component),
		slog.String("version", version),
		log.IdentityLogAttr("resource", resource.ToIdentity()))
	defer done(err)

	reference, store, err := repo.getStore(ctx, component, version)
	if err != nil {
		return nil, err
	}

	resourceBlob, err := ociblob.NewResourceBlob(resource, b)
	if err != nil {
		return nil, fmt.Errorf("failed to create resource blob: %w", err)
	}

	desc, err := pack.ResourceBlob(ctx, store, resourceBlob, pack.Options{
		AccessScheme:     repo.scheme,
		CopyGraphOptions: repo.resourceCopyOptions.CopyGraphOptions,
		BaseReference:    reference,
	})
	if err != nil {
		return nil, fmt.Errorf("failed to pack resource blob: %w", err)
	}

	repo.localResourceManifestCache.Add(reference, desc)

	return resource, nil
}

// GetLocalResource retrieves a local resource from the repository.
func (repo *Repository) GetLocalResource(ctx context.Context, component, version string, identity runtime.Identity) (LocalBlob, *descriptor.Resource, error) {
	var err error
	done := log.Operation(ctx, "get local resource",
		slog.String("component", component),
		slog.String("version", version),
		log.IdentityLogAttr("resource", identity))
	defer done(err)

	reference, store, err := repo.getStore(ctx, component, version)
	if err != nil {
		return nil, nil, err
	}

	desc, manifest, index, err := getDescriptorFromStore(ctx, store, reference)
	if err != nil {
		return nil, nil, fmt.Errorf("failed to get component version: %w", err)
	}

	var candidates []descriptor.Resource
	for _, res := range desc.Component.Resources {
		if identity.Match(res.ElementMeta.ToIdentity(), runtime.IdentityMatchingChainFn(runtime.IdentitySubset)) {
			candidates = append(candidates, res)
		}
	}
	if len(candidates) != 1 {
		return nil, nil, fmt.Errorf("found %d candidates while looking for resource %v, but expected exactly one", len(candidates), identity)
	}
	resource := candidates[0]
	log.Base.Info("found resource in descriptor", "resource", resource.ToIdentity())

	if resource.Access.GetType().IsEmpty() {
		return nil, nil, fmt.Errorf("resource access type is empty")
	}
	typed, err := repo.scheme.NewObject(resource.Access.GetType())
	if err != nil {
		return nil, nil, fmt.Errorf("error creating resource access: %w", err)
	}
	if err := repo.scheme.Convert(resource.Access, typed); err != nil {
		return nil, nil, fmt.Errorf("error converting resource access: %w", err)
	}

	switch typed := typed.(type) {
	case *v2.LocalBlob:
		return repo.getLocalBlobResource(ctx, store, index, manifest, resource, typed, identity)
	default:
		return nil, nil, fmt.Errorf("unsupported resource access type: %T", typed)
	}
}

func (repo *Repository) getLocalBlobResource(ctx context.Context, store spec.Store, index *ociImageSpecV1.Index, manifest *ociImageSpecV1.Manifest, resource descriptor.Resource, typed *v2.LocalBlob, identity runtime.Identity) (LocalBlob, *descriptor.Resource, error) {
	// if the index does not exist, we can only use the manifest
	// and thus local blobs can only be available as image layers
	if index == nil {
		b, err := fetch.SingleLayerLocalBlobFromManifestByIdentity(ctx, store, manifest, identity)
		if err != nil {
			return nil, nil, fmt.Errorf("failed to get local blob from manifest: %w", err)
		}
		return b, &resource, nil
	}

	artifact, err := annotations.FilterFirstMatchingArtifact(index.Manifests, identity, annotations.ArtifactKindResource)
	if err != nil {
		return nil, nil, fmt.Errorf("failed to find matching descriptor: %w", err)
	}

	// if we are a single layer OCM style Artifact, we can assume that we only care about a single layer
	// that means we can just return the blob that contains that exact layer and not the entire oci layout
	if expectedSingleLayerDigest, ok := asOCMSingleLayerArtifact(artifact); ok {
		// Validate the digest of the downloaded content matches what we expect
		if err := validateDigest(&resource, artifact, ""); err != nil {
			return nil, nil, fmt.Errorf("failed to validate digest: %w", err)
		}
		b, err := fetch.SingleLayerManifestBlobFromManifestDescriptor(ctx, store, artifact)
		if err != nil {
			return nil, nil, fmt.Errorf("failed to get local blob from single layer manifest: %w", err)
		}
		if actualDigest, _ := b.Digest(); actualDigest != expectedSingleLayerDigest {
			return nil, nil, fmt.Errorf("expected single layer artifact digest %q but got %q", expectedSingleLayerDigest, actualDigest)
		}
		return b, &resource, nil
	}

	// if we dont have a single layer we have to copy not only the manifest or index, but all layers that are part of it!
	b, err := generateOCILayout(ctx, &resource, store, artifact, repo.resourceCopyOptions.CopyGraphOptions)
	if err != nil {
		return nil, nil, fmt.Errorf("failed to get local blob from discovered image layout: %w", err)
	}
	return b, &resource, nil
}

func (repo *Repository) getStore(ctx context.Context, component string, version string) (ref string, store spec.Store, err error) {
	reference := repo.resolver.ComponentVersionReference(component, version)
	if store, err = repo.resolver.StoreForReference(ctx, reference); err != nil {
		return "", nil, fmt.Errorf("failed to get store for reference: %w", err)
	}
	return reference, store, nil
}

// UploadResource uploads a resource to the repository.
func (repo *Repository) UploadResource(ctx context.Context, target runtime.Typed, res *descriptor.Resource, b blob.ReadOnlyBlob) (err error) {
	done := log.Operation(ctx, "upload resource", log.IdentityLogAttr("resource", res.ToIdentity()))
	defer done(err)

	var old accessv1.OCIImage
	if err := repo.scheme.Convert(res.Access, &old); err != nil {
		return fmt.Errorf("error converting resource old to OCI image: %w", err)
	}

	var access accessv1.OCIImage
	if err := repo.scheme.Convert(target, &access); err != nil {
		return fmt.Errorf("error converting resource target to OCI image: %w", err)
	}

	store, err := repo.resolver.StoreForReference(ctx, access.ImageReference)
	if err != nil {
		return err
	}

	ociStore, err := tar.ReadOCILayout(ctx, b)
	if err != nil {
		return fmt.Errorf("failed to read OCI layout: %w", err)
	}
	defer func() {
		err = errors.Join(err, ociStore.Close())
	}()

	// Handle non-absolute reference names for OCI Layouts
	// This is a workaround for the fact that some tools like ORAS CLI
	// can generate OCI Layouts that contain relative reference names, aka only tags
	// and not absolute references.
	//
	// An example would be ghcr.io/test:v1.0.0
	// This could get stored in an OCI Layout as
	// v1.0.0 only, assuming that it is the only repository in the OCI Layout.
	srcRef := old.ImageReference
	if _, err := ociStore.Resolve(ctx, srcRef); err != nil {
		parsedSrcRef, pErr := registry.ParseReference(srcRef)
		if pErr != nil {
			return errors.Join(err, pErr)
		}
		if _, rErr := ociStore.Resolve(ctx, parsedSrcRef.Reference); rErr != nil {
			return errors.Join(err, rErr)
		}
		slog.Info("resolved non-absolute reference name from oci layout", "old", srcRef, "new", parsedSrcRef.Reference)
		srcRef = parsedSrcRef.Reference
	}

	ref, err := looseref.ParseReference(access.ImageReference)
	if err != nil {
		return fmt.Errorf("failed to parse target access image reference %q: %w", access.ImageReference, err)
	}
	if err := ref.ValidateReferenceAsTag(); err != nil {
		return fmt.Errorf("can only copy %q if it is tagged: %w", access.ImageReference, err)
	}

	tag := ref.Tag

	desc, err := oras.Copy(ctx, ociStore, srcRef, store, tag, repo.resourceCopyOptions)
	if err != nil {
		return fmt.Errorf("failed to upload resource via copy: %w", err)
	}

	res.Size = desc.Size
	// TODO(jakobmoellerdev): This might not be ideal because this digest
	//  is not representative of the entire OCI Layout, only of the descriptor.
	//  Eventually we should think about switching this to a genericBlobDigest.
	if err := digestv1.ApplyToResource(res, desc.Digest, digestv1.OCIArtifactDigestAlgorithm); err != nil {
		return fmt.Errorf("failed to apply digest to resource: %w", err)
	}
	res.Access = &access

	return nil
}

// DownloadResource downloads a resource from the repository.
func (repo *Repository) DownloadResource(ctx context.Context, res *descriptor.Resource) (data blob.ReadOnlyBlob, err error) {
	done := log.Operation(ctx, "download resource", log.IdentityLogAttr("resource", res.ToIdentity()))
	defer done(err)

	if res.Access.GetType().IsEmpty() {
		return nil, fmt.Errorf("resource access type is empty")
	}
	typed, err := repo.scheme.NewObject(res.Access.GetType())
	if err != nil {
		return nil, fmt.Errorf("error creating resource access: %w", err)
	}
	if err := repo.scheme.Convert(res.Access, typed); err != nil {
		return nil, fmt.Errorf("error converting resource access: %w", err)
	}

	switch typed := typed.(type) {
	case *v2.LocalBlob:
<<<<<<< HEAD
		obj, err := repo.scheme.NewObject(typed.GlobalAccess.GetType())
		if err != nil {
			return nil, fmt.Errorf("error creating global blob access: %w", err)
		}
		if err := repo.scheme.Convert(typed.GlobalAccess, obj); err != nil {
			return nil, fmt.Errorf("error converting global blob access: %w", err)
		}
		res := res.DeepCopy()
		res.Access = obj
=======
		if typed.GlobalAccess == nil {
			return nil, fmt.Errorf("local blob access does not have a global access and cannot be used")
		}

		globalAccess, err := repo.scheme.NewObject(typed.GlobalAccess.GetType())
		if err != nil {
			return nil, fmt.Errorf("error creating typed global blob access with help of scheme: %w", err)
		}
		if err := repo.scheme.Convert(typed.GlobalAccess, globalAccess); err != nil {
			return nil, fmt.Errorf("error converting global blob access: %w", err)
		}
		res := res.DeepCopy()
		res.Access = globalAccess
>>>>>>> 59399ed2
		return repo.DownloadResource(ctx, res)
	case *accessv1.OCIImage:
		src, err := repo.resolver.StoreForReference(ctx, typed.ImageReference)
		if err != nil {
			return nil, err
		}

		resolved, err := repo.resolver.Reference(typed.ImageReference)
		if err != nil {
			return nil, fmt.Errorf("error parsing image reference %q: %w", typed.ImageReference, err)
		}

		reference := resolved.String()

		// reference is not a FQDN
		if index := strings.IndexByte(reference, '@'); index != -1 {
			reference = reference[index+1:]
		}

		desc, err := src.Resolve(ctx, reference)
		if err != nil {
			return nil, fmt.Errorf("failed to resolve reference %q: %w", typed.ImageReference, err)
		}

		return generateOCILayout(ctx, res, src, desc, repo.resourceCopyOptions.CopyGraphOptions, typed.ImageReference)
	case *accessv1.OCIImageLayer:
		src, err := repo.resolver.StoreForReference(ctx, typed.Reference)
		if err != nil {
			return nil, err
		}

		resolved, err := repo.resolver.Reference(typed.Reference)
		if err != nil {
			return nil, fmt.Errorf("error parsing layer reference %q: %w", typed.Type, err)
		}

		reference := resolved.String()

		// reference is not a FQDN
		if index := strings.IndexByte(reference, '@'); index != -1 {
			reference = reference[index+1:]
		}

		desc, err := src.Resolve(ctx, reference)
		if err != nil {
			return nil, fmt.Errorf("failed to resolve reference %q: %w", typed.Reference, err)
		}

		layerData, err := src.Fetch(ctx, desc)
		if err != nil {
			return nil, fmt.Errorf("failed to fetch reference %q: %w", typed.Reference, err)
		}

		return ociblob.NewDescriptorBlob(layerData, desc), nil
	default:
		return nil, fmt.Errorf("unsupported resource access type: %T", typed)
	}
}

// generateOCILayout creates an OCI layout from a store for a given descriptor.
func generateOCILayout(ctx context.Context, res *descriptor.Resource, src spec.Store, desc ociImageSpecV1.Descriptor, copyOpts oras.CopyGraphOptions, tags ...string) (_ LocalBlob, err error) {
	downloaded, err := tar.CopyToOCILayoutInMemory(ctx, src, desc, tar.CopyToOCILayoutOptions{
		CopyGraphOptions: copyOpts,
		Tags:             tags,
	})
	if err != nil {
		return nil, fmt.Errorf("failed to copy to OCI layout: %w", err)
	}

	b, err := newValidatedResourceBlob(downloaded, res, desc)
	if err != nil {
		return nil, fmt.Errorf("failed to create validated resource blob from top level descriptor after copying OCI layout: %w", err)
	}

	return b, nil
}

func newValidatedResourceBlob(downloaded blob.ReadOnlyBlob, res *descriptor.Resource, desc ociImageSpecV1.Descriptor) (*ociblob.ResourceBlob, error) {
	digestAware, ok := downloaded.(blob.DigestAware)
	if !ok {
		return nil, fmt.Errorf("downloaded blob does not implement digest awareness and cannot be validated")
	}

	dig, ok := digestAware.Digest()
	if !ok {
		return nil, fmt.Errorf("failed to get digest from downloaded blob")
	}
	blobDigest, err := digest.Parse(dig)
	if err != nil {
		return nil, fmt.Errorf("failed to parse digest: %w", err)
	}

	// Validate the digest of the downloaded content matches what we expect
	if err := validateDigest(res, desc, blobDigest); err != nil {
		return nil, fmt.Errorf("digest validation failed: %w", err)
	}

	dc := res.DeepCopy()
	if sizeAware, ok := downloaded.(blob.SizeAware); ok {
		dc.Size = sizeAware.Size()
	}
	dc.Digest = &descriptor.Digest{
		NormalisationAlgorithm: "genericBlobDigest/v1",
		HashAlgorithm:          digestv1.ReverseSHAMapping[blobDigest.Algorithm()],
		Value:                  blobDigest.Encoded(),
	}
	b, err := ociblob.NewResourceBlob(dc, downloaded)
	if err != nil {
		return nil, fmt.Errorf("failed to create resource blob from oci layout: %w", err)
	}
	return b, nil
}

func validateDigest(res *descriptor.Resource, desc ociImageSpecV1.Descriptor, blobDigest digest.Digest) error {
	if res.Digest == nil {
		// the resource does not have a digest, so we cannot validate it
		return nil
	}

	expected := digest.NewDigestFromEncoded(digestv1.SHAMapping[res.Digest.HashAlgorithm], res.Digest.Value)

	var actual digest.Digest
	switch res.Digest.NormalisationAlgorithm {
	case digestv1.OCIArtifactDigestAlgorithm:
		// the digest is based on the leading descriptor
		actual = desc.Digest
	// TODO(jakobmoellerdev): we need to switch to a blob package digest eventually
	case "genericBlobDigest/v1":
		// the digest is based on the entire blob
		actual = blobDigest
	default:
		return fmt.Errorf("unsupported digest algorithm: %s", res.Digest.NormalisationAlgorithm)
	}
	if expected != actual {
		return fmt.Errorf("expected resource digest %q to equal downloaded descriptor digest %q", expected, actual)
	}

	return nil
}

// getDescriptorOCIImageManifest retrieves the manifest for a given reference from the store.
// It handles both OCI image indexes and OCI image manifests.
func getDescriptorOCIImageManifest(ctx context.Context, store spec.Store, reference string) (manifest ociImageSpecV1.Manifest, index *ociImageSpecV1.Index, err error) {
	log.Base.Log(ctx, slog.LevelInfo, "resolving descriptor", slog.String("reference", reference))
	base, err := store.Resolve(ctx, reference)
	if err != nil {
		return ociImageSpecV1.Manifest{}, nil, fmt.Errorf("failed to resolve reference %q: %w", reference, err)
	}
	log.Base.Log(ctx, slog.LevelInfo, "fetching descriptor", log.DescriptorLogAttr(base))
	manifestRaw, err := store.Fetch(ctx, ociImageSpecV1.Descriptor{
		MediaType: base.MediaType,
		Digest:    base.Digest,
		Size:      base.Size,
	})
	if err != nil {
		return ociImageSpecV1.Manifest{}, nil, err
	}
	defer func() {
		err = errors.Join(err, manifestRaw.Close())
	}()

	switch base.MediaType {
	case ociImageSpecV1.MediaTypeImageIndex:
		if err := json.NewDecoder(manifestRaw).Decode(&index); err != nil {
			return ociImageSpecV1.Manifest{}, nil, err
		}
		if len(index.Manifests) == 0 {
			return ociImageSpecV1.Manifest{}, nil, fmt.Errorf("index has no manifests")
		}
		descriptorManifest := index.Manifests[0]
		if descriptorManifest.MediaType != ociImageSpecV1.MediaTypeImageManifest {
			return ociImageSpecV1.Manifest{}, nil, fmt.Errorf("index manifest is not an OCI image manifest")
		}
		manifestRaw, err = store.Fetch(ctx, descriptorManifest)
		if err != nil {
			return ociImageSpecV1.Manifest{}, nil, fmt.Errorf("failed to fetch manifest: %w", err)
		}
	case ociImageSpecV1.MediaTypeImageManifest:
	default:
		return ociImageSpecV1.Manifest{}, nil, fmt.Errorf("unsupported media type %q", base.MediaType)
	}

	if err := json.NewDecoder(manifestRaw).Decode(&manifest); err != nil {
		return ociImageSpecV1.Manifest{}, nil, err
	}
	return manifest, index, nil
}

func asOCMSingleLayerArtifact(artifact ociImageSpecV1.Descriptor) (dig string, ok bool) {
	if artifact.Annotations == nil {
		return "", false
	}
	dig, ok = artifact.Annotations[pack.AnnotationSingleLayerArtifact]
	return
}<|MERGE_RESOLUTION|>--- conflicted
+++ resolved
@@ -460,17 +460,6 @@
 
 	switch typed := typed.(type) {
 	case *v2.LocalBlob:
-<<<<<<< HEAD
-		obj, err := repo.scheme.NewObject(typed.GlobalAccess.GetType())
-		if err != nil {
-			return nil, fmt.Errorf("error creating global blob access: %w", err)
-		}
-		if err := repo.scheme.Convert(typed.GlobalAccess, obj); err != nil {
-			return nil, fmt.Errorf("error converting global blob access: %w", err)
-		}
-		res := res.DeepCopy()
-		res.Access = obj
-=======
 		if typed.GlobalAccess == nil {
 			return nil, fmt.Errorf("local blob access does not have a global access and cannot be used")
 		}
@@ -484,7 +473,6 @@
 		}
 		res := res.DeepCopy()
 		res.Access = globalAccess
->>>>>>> 59399ed2
 		return repo.DownloadResource(ctx, res)
 	case *accessv1.OCIImage:
 		src, err := repo.resolver.StoreForReference(ctx, typed.ImageReference)
@@ -510,35 +498,6 @@
 		}
 
 		return generateOCILayout(ctx, res, src, desc, repo.resourceCopyOptions.CopyGraphOptions, typed.ImageReference)
-	case *accessv1.OCIImageLayer:
-		src, err := repo.resolver.StoreForReference(ctx, typed.Reference)
-		if err != nil {
-			return nil, err
-		}
-
-		resolved, err := repo.resolver.Reference(typed.Reference)
-		if err != nil {
-			return nil, fmt.Errorf("error parsing layer reference %q: %w", typed.Type, err)
-		}
-
-		reference := resolved.String()
-
-		// reference is not a FQDN
-		if index := strings.IndexByte(reference, '@'); index != -1 {
-			reference = reference[index+1:]
-		}
-
-		desc, err := src.Resolve(ctx, reference)
-		if err != nil {
-			return nil, fmt.Errorf("failed to resolve reference %q: %w", typed.Reference, err)
-		}
-
-		layerData, err := src.Fetch(ctx, desc)
-		if err != nil {
-			return nil, fmt.Errorf("failed to fetch reference %q: %w", typed.Reference, err)
-		}
-
-		return ociblob.NewDescriptorBlob(layerData, desc), nil
 	default:
 		return nil, fmt.Errorf("unsupported resource access type: %T", typed)
 	}
