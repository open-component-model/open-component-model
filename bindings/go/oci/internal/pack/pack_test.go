package pack_test

import (
	"bytes"
	"encoding/json"
	"errors"
	"io"
	"testing"

	"github.com/opencontainers/go-digest"
	ociImageSpecV1 "github.com/opencontainers/image-spec/specs-go/v1"
	"github.com/stretchr/testify/assert"
	"github.com/stretchr/testify/require"
	"oras.land/oras-go/v2"
	"oras.land/oras-go/v2/content"
	"oras.land/oras-go/v2/content/file"

	"ocm.software/open-component-model/bindings/go/blob"
	descriptor "ocm.software/open-component-model/bindings/go/descriptor/runtime"
	v2 "ocm.software/open-component-model/bindings/go/descriptor/v2"
	resourceblob "ocm.software/open-component-model/bindings/go/oci/blob"
	. "ocm.software/open-component-model/bindings/go/oci/internal/pack"
	oci "ocm.software/open-component-model/bindings/go/oci/spec/access"
	"ocm.software/open-component-model/bindings/go/oci/tar"
	"ocm.software/open-component-model/bindings/go/runtime"
)

type testBlob struct {
	content   []byte
	mediaType string
	digest    digest.Digest
}

func (b *testBlob) ReadCloser() (io.ReadCloser, error) {
	if b.content == nil {
		return nil, errors.New("blob not found")
	}
	return io.NopCloser(bytes.NewReader(b.content)), nil
}

func (b *testBlob) Size() int64 {
	if b.content == nil {
		return blob.SizeUnknown
	}
	return int64(len(b.content))
}

func (b *testBlob) MediaType() (string, bool) {
	return b.mediaType, b.mediaType != ""
}

func (b *testBlob) Digest() (string, bool) {
	return b.digest.String(), b.digest != ""
}

func TestNewResourceBlobOCILayer(t *testing.T) {
	tests := []struct {
		name          string
		blob          *testBlob
		res           *descriptor.Resource
		opts          ResourceBlobOCILayerOptions
		expectedError string
	}{
		{
			name: "success with all fields provided",
			blob: &testBlob{
				content:   []byte("test content"),
				mediaType: "application/vnd.test",
				digest:    digest.FromBytes([]byte("test content")),
			},
			res: &descriptor.Resource{},
			opts: ResourceBlobOCILayerOptions{
				BlobMediaType: "application/vnd.test",
				BlobDigest:    digest.FromBytes([]byte("test content")),
			},
		},
		{
			name: "error on unknown size",
			blob: &testBlob{
				mediaType: "application/vnd.test",
				digest:    digest.FromBytes([]byte("test content")),
			},
			res: &descriptor.Resource{
				Size: blob.SizeUnknown,
			},
			opts: ResourceBlobOCILayerOptions{
				BlobMediaType: "application/vnd.test",
				BlobDigest:    digest.FromBytes([]byte("test content")),
			},
			expectedError: "blob size is unknown",
		},
	}

	for _, tt := range tests {
		t.Run(tt.name, func(t *testing.T) {
			resourceBlob, err := resourceblob.NewResourceBlob(tt.res, tt.blob)
			require.NoError(t, err)

			desc, err := NewResourceBlobOCILayer(resourceBlob, tt.opts)

			if tt.expectedError != "" {
				assert.ErrorContains(t, err, tt.expectedError)
				return
			}

			assert.NoError(t, err)
			assert.Equal(t, tt.blob.mediaType, desc.MediaType)
			assert.Equal(t, tt.blob.digest, desc.Digest)
			assert.Equal(t, int64(len(tt.blob.content)), desc.Size)
		})
	}
}

func TestBlob(t *testing.T) {
	store, err := file.New(t.TempDir())
	require.NoError(t, err)
	t.Cleanup(func() {
		require.NoError(t, store.Close())
	})

	ctx := t.Context()
	content := []byte("test content")
	digest := digest.FromBytes(content)

	tests := []struct {
		name          string
		blob          *testBlob
		desc          ociImageSpecV1.Descriptor
		expectedError string
	}{
		{
			name: "successful push",
			blob: &testBlob{
				content:   content,
				mediaType: "application/vnd.test",
				digest:    digest,
			},
			desc: ociImageSpecV1.Descriptor{
				MediaType: "application/vnd.test",
				Digest:    digest,
				Size:      int64(len(content)),
			},
		},
		{
			name: "error on read closer failure",
			blob: &testBlob{
				content:   nil,
				mediaType: "application/vnd.test",
				digest:    digest,
			},
			desc: ociImageSpecV1.Descriptor{
				MediaType: "application/vnd.test",
				Digest:    digest,
				Size:      int64(len(content)),
			},
			expectedError: "failed to get blob reader",
		},
	}

	for _, tt := range tests {
		t.Run(tt.name, func(t *testing.T) {
			err := Blob(ctx, store, tt.blob, tt.desc)

			if tt.expectedError != "" {
				assert.ErrorContains(t, err, tt.expectedError)
				return
			}

			assert.NoError(t, err)
		})
	}
}

<<<<<<< HEAD
func TestUpdateResourceAccess(t *testing.T) {
	tests := []struct {
		name          string
		resource      *descriptor.Resource
		desc          ociImageSpecV1.Descriptor
		opts          Options
		expectedError string
	}{
		{
			name:     "success with OCI image updateResourceMode",
			resource: &descriptor.Resource{},
			desc: ociImageSpecV1.Descriptor{
				MediaType: "application/vnd.test",
				Digest:    digest.FromBytes([]byte("test")),
			},
			opts: Options{
				BaseReference:             "test-ref",
				LocalResourceAdoptionMode: LocalResourceAdoptionModeOCIImage,
			},
		},
		{
			name:     "success with local blob updateResourceMode",
			resource: &descriptor.Resource{},
			desc: ociImageSpecV1.Descriptor{
				MediaType: "application/vnd.test",
				Digest:    digest.FromBytes([]byte("test")),
			},
			opts: Options{
				BaseReference:             "test-ref",
				LocalResourceAdoptionMode: LocalResourceAdoptionModeLocalBlobWithNestedGlobalAccess,
			},
		},
		{
			name:          "error on nil resource",
			resource:      nil,
			desc:          ociImageSpecV1.Descriptor{},
			opts:          Options{},
			expectedError: "resource must not be nil",
		},
	}

	for _, tt := range tests {
		t.Run(tt.name, func(t *testing.T) {
			tt.opts.AccessScheme = runtime.NewScheme()
			v2.MustAddToScheme(tt.opts.AccessScheme)
			oci.MustAddToScheme(tt.opts.AccessScheme)
			err := updateResourceAccess(tt.resource, tt.desc, tt.opts)

			if tt.expectedError != "" {
				assert.ErrorContains(t, err, tt.expectedError)
				return
			}

			assert.NoError(t, err)
			if tt.resource != nil {
				assert.NotNil(t, tt.resource.Access)
			}
		})
	}
}

=======
>>>>>>> 59399ed2
func TestResourceBlob(t *testing.T) {
	store, err := file.New(t.TempDir())
	require.NoError(t, err)
	t.Cleanup(func() {
		require.NoError(t, store.Close())
	})

	ctx := t.Context()
	content := []byte("test content")
	digest := digest.FromBytes(content)

	tests := []struct {
		name          string
		blob          *testBlob
		resource      *descriptor.Resource
		opts          Options
		expectedError string
	}{
		{
			name: "success with local blob access",
			blob: &testBlob{
				content:   content,
				mediaType: "application/vnd.test",
				digest:    digest,
			},
			resource: &descriptor.Resource{
				Access: &v2.LocalBlob{
					Type:           runtime.NewVersionedType(v2.LocalBlobAccessType, v2.LocalBlobAccessTypeVersion),
					LocalReference: digest.String(),
					MediaType:      "application/vnd.test",
				},
			},
			opts: Options{
				AccessScheme:  runtime.NewScheme(),
				BaseReference: "test-ref",
			},
		},
		{
			name: "error on empty access type",
			blob: &testBlob{
				content:   content,
				mediaType: "application/vnd.test",
				digest:    digest,
			},
			resource: &descriptor.Resource{
				Access: &v2.LocalBlob{
					Type: runtime.NewVersionedType("", ""),
				},
			},
			opts: Options{
				AccessScheme: runtime.NewScheme(),
			},
			expectedError: "resource access or access type is empty",
		},
		{
			name: "error on nil access",
			blob: &testBlob{
				content:   content,
				mediaType: "application/vnd.test",
				digest:    digest,
			},
			resource: &descriptor.Resource{
				Access: nil,
			},
			opts: Options{
				AccessScheme: runtime.NewScheme(),
			},
			expectedError: "resource access or access type is empty",
		},
		{
			name: "error on unsupported access type",
			blob: &testBlob{
				content:   content,
				mediaType: "application/vnd.test",
				digest:    digest,
			},
			resource: &descriptor.Resource{
				Access: &v2.LocalBlob{
					Type: runtime.NewVersionedType("unsupported", "v1"),
				},
			},
			opts: Options{
				AccessScheme: runtime.NewScheme(),
			},
			expectedError: "error creating resource access: unsupported type: unsupported/v1",
		},
	}

	for _, tt := range tests {
		t.Run(tt.name, func(t *testing.T) {
			v2.MustAddToScheme(tt.opts.AccessScheme)
			oci.MustAddToScheme(tt.opts.AccessScheme)

			resourceBlob, err := resourceblob.NewResourceBlob(tt.resource, tt.blob)
			require.NoError(t, err)
			desc, err := ResourceBlob(ctx, store, resourceBlob, tt.opts)

			if tt.expectedError != "" {
				assert.ErrorContains(t, err, tt.expectedError)
				return
			}

			assert.NoError(t, err)
			assert.Equal(t, ociImageSpecV1.MediaTypeImageManifest, desc.MediaType)

			data, err := store.Fetch(t.Context(), desc)
			require.NoError(t, err)
			t.Cleanup(func() {
				require.NoError(t, data.Close())
			})
			var manifest ociImageSpecV1.Manifest
			require.NoError(t, json.NewDecoder(data).Decode(&manifest))

			layer := manifest.Layers[0]
			assert.Equal(t, tt.blob.mediaType, layer.MediaType)
			assert.Equal(t, tt.blob.digest, layer.Digest)
			assert.Equal(t, int64(len(tt.blob.content)), layer.Size)

			data, err = store.Fetch(t.Context(), layer)
			require.NoError(t, err)
			t.Cleanup(func() {
				require.NoError(t, data.Close())
			})
			layerData, err := io.ReadAll(data)
			require.NoError(t, err)
			assert.Equal(t, tt.blob.content, layerData)
		})
	}
}

func TestResourceLocalBlob(t *testing.T) {
	store, err := file.New(t.TempDir())
	require.NoError(t, err)
	t.Cleanup(func() {
		require.NoError(t, store.Close())
	})

	content := []byte("test content")
	dig := digest.FromBytes(content)

	tests := []struct {
		name          string
		blob          *testBlob
		resource      *descriptor.Resource
		access        *descriptor.LocalBlob
		opts          Options
		expectedError string
	}{
		{
			name: "success with OCI layout media type",
			blob: &testBlob{
				content:   content,
				mediaType: "application/vnd.oci.image.layout.v1+tar",
				digest:    dig,
			},
			resource: &descriptor.Resource{},
			access: &descriptor.LocalBlob{
				MediaType: "application/vnd.oci.image.layout.v1+tar",
			},
			opts: Options{
				AccessScheme:  runtime.NewScheme(),
				BaseReference: "test-ref",
			},
		},
		{
			name: "success with single layer artifact",
			blob: &testBlob{
				content:   content,
				mediaType: "application/vnd.test",
				digest:    dig,
			},
			resource: &descriptor.Resource{},
			access: &descriptor.LocalBlob{
				MediaType: "application/vnd.test",
			},
			opts: Options{
				AccessScheme:  runtime.NewScheme(),
				BaseReference: "test-ref",
			},
		},
	}

	for _, tt := range tests {
		t.Run(tt.name, func(t *testing.T) {
			v2.MustAddToScheme(tt.opts.AccessScheme)
			oci.MustAddToScheme(tt.opts.AccessScheme)

			resourceBlob, err := resourceblob.NewResourceBlob(tt.resource, tt.blob)
			require.NoError(t, err)
			desc, err := ResourceLocalBlob(t.Context(), store, resourceBlob, tt.access, tt.opts)

			if tt.expectedError != "" {
				assert.ErrorContains(t, err, tt.expectedError)
				return
			}

			assert.NoError(t, err)
			data, err := store.Fetch(t.Context(), desc)
			require.NoError(t, err)
			t.Cleanup(func() {
				require.NoError(t, data.Close())
			})
			var manifest ociImageSpecV1.Manifest
			require.NoError(t, json.NewDecoder(data).Decode(&manifest))

			layer := manifest.Layers[0]
			assert.Equal(t, tt.blob.mediaType, layer.MediaType)
			assert.Equal(t, tt.blob.digest, layer.Digest)
			assert.Equal(t, int64(len(tt.blob.content)), layer.Size)

			data, err = store.Fetch(t.Context(), layer)
			require.NoError(t, err)
			t.Cleanup(func() {
				require.NoError(t, data.Close())
			})
			layerData, err := io.ReadAll(data)
			require.NoError(t, err)
			assert.Equal(t, tt.blob.content, layerData)
		})
	}
}

func TestResourceLocalBlobOCISingleLayerArtifact(t *testing.T) {
	store, err := file.New(t.TempDir())
	require.NoError(t, err)
	t.Cleanup(func() {
		require.NoError(t, store.Close())
	})

	content := []byte("test content")
	digest := digest.FromBytes(content)

	tests := []struct {
		name          string
		blob          *testBlob
		resource      *descriptor.Resource
		access        *descriptor.LocalBlob
		opts          Options
		expectedError string
	}{
		{
			name: "success with valid input",
			blob: &testBlob{
				content:   content,
				mediaType: "application/vnd.test",
				digest:    digest,
			},
			resource: &descriptor.Resource{},
			access: &descriptor.LocalBlob{
				MediaType:      "application/vnd.test",
				LocalReference: digest.String(),
			},
			opts: Options{
				AccessScheme:  runtime.NewScheme(),
				BaseReference: "test-ref",
			},
		},
		{
			name: "error on blob resource layer creation",
			blob: &testBlob{
				content:   nil,
				mediaType: "application/vnd.test",
				digest:    digest,
			},
			resource: &descriptor.Resource{
				Size: blob.SizeUnknown,
			},
			access: &descriptor.LocalBlob{
				MediaType:      "application/vnd.test",
				LocalReference: digest.String(),
			},
			opts: Options{
				AccessScheme:  runtime.NewScheme(),
				BaseReference: "test-ref",
			},
			expectedError: "failed to create resource layer based on blob",
		},
		{
			name: "error on push blob failure",
			blob: &testBlob{
				content:   content,
				mediaType: "application/vnd.test",
				digest:    digest,
			},
			resource: &descriptor.Resource{},
			access: &descriptor.LocalBlob{
				MediaType:      "application/vnd.test",
				LocalReference: digest.String(),
			},
			opts: Options{
				AccessScheme:  runtime.NewScheme(),
				BaseReference: "test-ref",
			},
			expectedError: "failed to push blob",
		},
	}

	for _, tt := range tests {
		t.Run(tt.name, func(t *testing.T) {
			v2.MustAddToScheme(tt.opts.AccessScheme)
			oci.MustAddToScheme(tt.opts.AccessScheme)

			resourceBlob, err := resourceblob.NewResourceBlob(tt.resource, tt.blob)
			require.NoError(t, err)
			desc, err := ResourceLocalBlobOCISingleLayerArtifact(t.Context(), store, resourceBlob, tt.access, tt.opts)

			if tt.expectedError != "" {
				assert.ErrorContains(t, err, tt.expectedError)
				return
			}

			data, err := store.Fetch(t.Context(), desc)
			require.NoError(t, err)
			t.Cleanup(func() {
				require.NoError(t, data.Close())
			})
			var manifest ociImageSpecV1.Manifest
			require.NoError(t, json.NewDecoder(data).Decode(&manifest))

			layer := manifest.Layers[0]
			assert.Equal(t, tt.blob.mediaType, layer.MediaType)
			assert.Equal(t, tt.blob.digest, layer.Digest)
			assert.Equal(t, int64(len(tt.blob.content)), layer.Size)

			data, err = store.Fetch(t.Context(), layer)
			require.NoError(t, err)
			t.Cleanup(func() {
				require.NoError(t, data.Close())
			})
			layerData, err := io.ReadAll(data)
			require.NoError(t, err)
			assert.Equal(t, tt.blob.content, layerData)
		})
	}
}

func TestResourceLocalBlobOCILayout(t *testing.T) {
	store, err := file.New(t.TempDir())
	require.NoError(t, err)
	t.Cleanup(func() {
		require.NoError(t, store.Close())
	})

	ctx := t.Context()
	var buf bytes.Buffer
	writer := tar.NewOCILayoutWriter(&buf)

	desc, err := oras.PackManifest(ctx, writer, oras.PackManifestVersion1_1, "application/custom", oras.PackManifestOptions{})
	require.NoError(t, err)

	require.NoError(t, writer.Close())
	ociLayout := buf.Bytes()

	tests := []struct {
		name          string
		blob          *testBlob
		resource      *descriptor.Resource
		opts          Options
		expectedError string
	}{
		{
			name: "success with valid input",
			blob: &testBlob{
				content:   ociLayout,
				mediaType: "application/vnd.oci.image.layout.v1+tar",
				digest:    digest.FromBytes(ociLayout),
			},
			resource: &descriptor.Resource{},
			opts: Options{
				AccessScheme:  runtime.NewScheme(),
				BaseReference: "test-ref",
			},
		},
		{
			name: "error on invalid OCI layout",
			blob: &testBlob{
				content:   []byte("invalid layout"),
				mediaType: "application/vnd.oci.image.layout.v1+tar",
				digest:    digest.FromBytes([]byte("invalid layout")),
			},
			resource: &descriptor.Resource{},
			opts: Options{
				AccessScheme:  runtime.NewScheme(),
				BaseReference: "test-ref",
			},
			expectedError: "failed to copy OCI layout",
		},
	}

	for _, tt := range tests {
		t.Run(tt.name, func(t *testing.T) {
			v2.MustAddToScheme(tt.opts.AccessScheme)
			oci.MustAddToScheme(tt.opts.AccessScheme)

			resourceBlob, err := resourceblob.NewResourceBlob(tt.resource, tt.blob)
			require.NoError(t, err)

			fromStore, err := ResourceLocalBlobOCILayout(ctx, store, resourceBlob, tt.opts)

			if tt.expectedError != "" {
				assert.ErrorContains(t, err, tt.expectedError)
				return
			}

			assert.NoError(t, err)
			assert.Equal(t, ociImageSpecV1.MediaTypeImageManifest, fromStore.MediaType)
			content.Equal(fromStore, desc)
		})
	}
}<|MERGE_RESOLUTION|>--- conflicted
+++ resolved
@@ -171,70 +171,6 @@
 	}
 }
 
-<<<<<<< HEAD
-func TestUpdateResourceAccess(t *testing.T) {
-	tests := []struct {
-		name          string
-		resource      *descriptor.Resource
-		desc          ociImageSpecV1.Descriptor
-		opts          Options
-		expectedError string
-	}{
-		{
-			name:     "success with OCI image updateResourceMode",
-			resource: &descriptor.Resource{},
-			desc: ociImageSpecV1.Descriptor{
-				MediaType: "application/vnd.test",
-				Digest:    digest.FromBytes([]byte("test")),
-			},
-			opts: Options{
-				BaseReference:             "test-ref",
-				LocalResourceAdoptionMode: LocalResourceAdoptionModeOCIImage,
-			},
-		},
-		{
-			name:     "success with local blob updateResourceMode",
-			resource: &descriptor.Resource{},
-			desc: ociImageSpecV1.Descriptor{
-				MediaType: "application/vnd.test",
-				Digest:    digest.FromBytes([]byte("test")),
-			},
-			opts: Options{
-				BaseReference:             "test-ref",
-				LocalResourceAdoptionMode: LocalResourceAdoptionModeLocalBlobWithNestedGlobalAccess,
-			},
-		},
-		{
-			name:          "error on nil resource",
-			resource:      nil,
-			desc:          ociImageSpecV1.Descriptor{},
-			opts:          Options{},
-			expectedError: "resource must not be nil",
-		},
-	}
-
-	for _, tt := range tests {
-		t.Run(tt.name, func(t *testing.T) {
-			tt.opts.AccessScheme = runtime.NewScheme()
-			v2.MustAddToScheme(tt.opts.AccessScheme)
-			oci.MustAddToScheme(tt.opts.AccessScheme)
-			err := updateResourceAccess(tt.resource, tt.desc, tt.opts)
-
-			if tt.expectedError != "" {
-				assert.ErrorContains(t, err, tt.expectedError)
-				return
-			}
-
-			assert.NoError(t, err)
-			if tt.resource != nil {
-				assert.NotNil(t, tt.resource.Access)
-			}
-		})
-	}
-}
-
-=======
->>>>>>> 59399ed2
 func TestResourceBlob(t *testing.T) {
 	store, err := file.New(t.TempDir())
 	require.NoError(t, err)
