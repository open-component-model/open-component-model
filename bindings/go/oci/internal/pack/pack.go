// Package pack provides functionality for creating and managing OCI artifacts based on resources and blobs.
// It supports packing resources into OCI-compliant artifacts and pushing them to OCI registries.
package pack

import (
	"context"
	"errors"
	"fmt"
	"maps"

	"github.com/opencontainers/go-digest"
	ociImageSpecV1 "github.com/opencontainers/image-spec/specs-go/v1"
	"oras.land/oras-go/v2"
	"oras.land/oras-go/v2/content"
	"oras.land/oras-go/v2/registry/remote"

	"ocm.software/open-component-model/bindings/go/blob"
	descriptor "ocm.software/open-component-model/bindings/go/descriptor/runtime"
	v2 "ocm.software/open-component-model/bindings/go/descriptor/v2"
	resourceblob "ocm.software/open-component-model/bindings/go/oci/blob"
<<<<<<< HEAD
	digestv1 "ocm.software/open-component-model/bindings/go/oci/internal/digest"
=======
	internaldigest "ocm.software/open-component-model/bindings/go/oci/internal/digest"
>>>>>>> 272ef7f9
	"ocm.software/open-component-model/bindings/go/oci/internal/identity"
	accessv1 "ocm.software/open-component-model/bindings/go/oci/spec/access/v1"
	"ocm.software/open-component-model/bindings/go/oci/spec/layout"
	"ocm.software/open-component-model/bindings/go/oci/tar"
	"ocm.software/open-component-model/bindings/go/runtime"
)

// Options defines the configuration options for packing a single-layer OCI artifact.
type Options struct {
	// AccessScheme is the scheme used for converting resource access types.
	AccessScheme *runtime.Scheme

	// CopyGraphOptions are the options for copying resource graphs when dealing with OCI layouts.
	CopyGraphOptions oras.CopyGraphOptions

	// BaseReference is the base reference for the resource access that is used to update the resource.
	BaseReference string

	// ManifestAnnotations are annotations that will be added to single layer Artifacts
	// They are not used for OCI Layouts.
	ManifestAnnotations map[string]string
}

// ResourceBlob packs a resourceblob.ResourceBlob into an OCI Storage
func ResourceBlob(ctx context.Context, storage content.Storage, b *resourceblob.ResourceBlob, opts Options) (desc ociImageSpecV1.Descriptor, err error) {
	access := b.Resource.Access
	if access == nil || access.GetType().IsEmpty() {
		return ociImageSpecV1.Descriptor{}, fmt.Errorf("resource access or access type is empty")
	}
	typed, err := opts.AccessScheme.NewObject(access.GetType())
	if err != nil {
		return ociImageSpecV1.Descriptor{}, fmt.Errorf("error creating resource access: %w", err)
	}
	if err := opts.AccessScheme.Convert(access, typed); err != nil {
		return ociImageSpecV1.Descriptor{}, fmt.Errorf("error converting resource access: %w", err)
	}

	switch access := typed.(type) {
	case *v2.LocalBlob:
		internal, err := descriptor.ConvertFromV2LocalBlob(opts.AccessScheme, access)
		if err != nil {
			return ociImageSpecV1.Descriptor{}, fmt.Errorf("error converting resource local blob access in version 2 to internal representation: %w", err)
		}
		return ResourceLocalBlob(ctx, storage, b, internal, opts)
	default:
		return ociImageSpecV1.Descriptor{}, fmt.Errorf("unsupported access type: %T", access)
	}
}

func ResourceLocalBlob(ctx context.Context, storage content.Storage, b *resourceblob.ResourceBlob, access *descriptor.LocalBlob, opts Options) (desc ociImageSpecV1.Descriptor, err error) {
	switch mediaType := access.MediaType; mediaType {
	case layout.MediaTypeOCIImageLayoutTarV1, layout.MediaTypeOCIImageLayoutTarGzipV1:
		return ResourceLocalBlobOCILayout(ctx, storage, b, opts)
	default:
		return ResourceLocalBlobOCILayer(ctx, storage, b, access, opts)
	}
}

func ResourceLocalBlobOCILayer(ctx context.Context, storage content.Storage, b *resourceblob.ResourceBlob, access *descriptor.LocalBlob, opts Options) (ociImageSpecV1.Descriptor, error) {
	layer, err := NewResourceBlobOCILayer(b, ResourceBlobOCILayerOptions{
		BlobMediaType: access.MediaType,
		BlobDigest:    digest.Digest(access.LocalReference),
	})
	if err != nil {
		return ociImageSpecV1.Descriptor{}, fmt.Errorf("failed to create resource layer based on blob: %w", err)
	}

	if err := Blob(ctx, storage, b, layer); err != nil {
		return ociImageSpecV1.Descriptor{}, fmt.Errorf("failed to push blob: %w", err)
	}

	annotations := maps.Clone(layer.Annotations)
	maps.Copy(annotations, opts.ManifestAnnotations)

	global := backedByGlobalStore(storage)

<<<<<<< HEAD
	if err := updateResourceAccess(b.Resource, layer, updateResourceAccessOptions{opts, global, layer.MediaType}); err != nil {
=======
	if err := updateResourceAccess(b.Resource, layer, updateResourceAccessOptions{opts, global}); err != nil {
>>>>>>> 272ef7f9
		return ociImageSpecV1.Descriptor{}, fmt.Errorf("failed to update resource access: %w", err)
	}

	return layer, nil
}

func ResourceLocalBlobOCILayout(ctx context.Context, storage content.Storage, b *resourceblob.ResourceBlob, opts Options) (ociImageSpecV1.Descriptor, error) {
	index, err := tar.CopyOCILayoutWithIndex(ctx, storage, b, tar.CopyOCILayoutWithIndexOptions{
		CopyGraphOptions: opts.CopyGraphOptions,
		MutateParentFunc: func(idx *ociImageSpecV1.Descriptor) error {
			return identity.AdoptAsResource(idx, b.Resource)
		},
	})
	if err != nil {
		return ociImageSpecV1.Descriptor{}, fmt.Errorf("failed to copy OCI layout: %w", err)
	}
	global := backedByGlobalStore(storage)
	if err := updateResourceAccess(b.Resource, index, updateResourceAccessOptions{opts, global, index.MediaType}); err != nil {
		return ociImageSpecV1.Descriptor{}, fmt.Errorf("failed to update resource access: %w", err)
	}
	return index, nil
}

// ResourceBlobOCILayerOptions defines the configuration options for pushing a blob as a resource.
type ResourceBlobOCILayerOptions struct {
	// BlobMediaType specifies the media type of the blob, if not specified blob.MediaTypeAware interface will be used
	BlobMediaType string
	// BlobDigest is the digest of the blob, if not specified blob.DigestAware interface will be used
	BlobDigest digest.Digest
	// BlobLayerAnnotations contains additional annotations for the layer
	BlobLayerAnnotations map[string]string
}

// NewResourceBlobOCILayer creates a new OCI layer descriptor for a resource blob.
func NewResourceBlobOCILayer(b *resourceblob.ResourceBlob, opts ResourceBlobOCILayerOptions) (ociImageSpecV1.Descriptor, error) {
	size := b.Size()
	if size == blob.SizeUnknown {
		return ociImageSpecV1.Descriptor{}, errors.New("blob size is unknown and cannot be packed into a single layer artifact")
	}

	var mediaType string
	if mediaTypeFromBlob, ok := b.MediaType(); ok {
		mediaType = mediaTypeFromBlob
	}
	if mediaType == "" {
		mediaType = opts.BlobMediaType
	}
	if mediaType == "" {
		return ociImageSpecV1.Descriptor{}, errors.New("blob media type is unknown and cannot be packed into an oci blob")
	}

	var dig digest.Digest
	if blobDigest, ok := b.Digest(); ok {
		dig = digest.Digest(blobDigest)
		if err := dig.Validate(); err != nil {
			return ociImageSpecV1.Descriptor{}, fmt.Errorf("failed to validate blob digest: %w", err)
		}
	}
	if len(dig) == 0 {
		dig = opts.BlobDigest
		if err := dig.Validate(); err != nil {
			return ociImageSpecV1.Descriptor{}, fmt.Errorf("failed to validate blob digest: %w", err)
		}
	}

	layer := ociImageSpecV1.Descriptor{
		MediaType:   mediaType,
		Digest:      dig,
		Annotations: opts.BlobLayerAnnotations,
		Size:        size,
	}

	if err := identity.AdoptAsResource(&layer, b.Resource); err != nil {
		return ociImageSpecV1.Descriptor{}, fmt.Errorf("failed to adopt descriptor based on resource: %w", err)
	}

	return layer, nil
}

// Blob handles the actual transfer of blob data to the OCI storage.
// It reads the blob content and pushes it to the storage using the provided descriptor.
// The function ensures proper cleanup of resources by closing the blob reader after the transfer.
func Blob(ctx context.Context, storage content.Pusher, b blob.ReadOnlyBlob, desc ociImageSpecV1.Descriptor) error {
	layerData, err := b.ReadCloser()
	if err != nil {
		return fmt.Errorf("failed to get blob reader: %w", err)
	}
	defer func() {
		err = errors.Join(err, layerData.Close())
	}()

	if err := storage.Push(ctx, desc, layerData); err != nil {
		return fmt.Errorf("failed to push layer: %w", err)
	}

	return nil
}

type updateResourceAccessOptions struct {
	Options
	// BackedByGlobalStore indicates if the resource is backed by a global store.
	// This is used to determine if the resource access should be updated with a global reference.
	BackedByGlobalStore bool
	MediaType           string
}

// updateResourceAccess updates the resource access with the new layer information.
// for setting a global access it uses the base reference given which must not already contain a digest.
func updateResourceAccess(resource *descriptor.Resource, desc ociImageSpecV1.Descriptor, opts updateResourceAccessOptions) error {
	if resource == nil {
		return errors.New("resource must not be nil")
	}

	localBlob := &descriptor.LocalBlob{
		Type:           runtime.NewVersionedType(v2.LocalBlobAccessType, v2.LocalBlobAccessTypeVersion),
		LocalReference: desc.Digest.String(),
		MediaType:      desc.MediaType,
	}

	if opts.BackedByGlobalStore {
		localBlob.GlobalAccess = &accessv1.OCIImage{
			// This is an absolute reference to the blob in the global store.
			// It contains the base reference and the digest of the blob to form an absolute, pinned (by digest)
			// OCI reference.
			ImageReference: fmt.Sprintf("%s@%s", opts.BaseReference, desc.Digest.String()),
		}
	}

	// convert to apply the access
	access, err := descriptor.ConvertToV2LocalBlob(opts.AccessScheme, localBlob)
	if err != nil {
		return fmt.Errorf("failed to convert access to local blob: %w", err)
	}
	resource.Access = access

<<<<<<< HEAD
	if err := digestv1.ApplyToResource(resource, desc.Digest); err != nil {
=======
	if err := internaldigest.ApplyToResource(resource, desc.Digest); err != nil {
>>>>>>> 272ef7f9
		return fmt.Errorf("failed to apply digest to resource: %w", err)
	}

	return nil
}

// backedByGlobalStore checks if the given storage is backed by a globally reachable store
//
// TODO(jakobmoellerdev): Eventually we should find a smarter solution to determine if a store is global.
func backedByGlobalStore(storage content.Storage) bool {
	switch storage.(type) {
	// for ORAS repositories, we know they are global if they are remote repositories.
	case *remote.Repository:
		return true
	default:
		return false
	}
}<|MERGE_RESOLUTION|>--- conflicted
+++ resolved
@@ -18,11 +18,7 @@
 	descriptor "ocm.software/open-component-model/bindings/go/descriptor/runtime"
 	v2 "ocm.software/open-component-model/bindings/go/descriptor/v2"
 	resourceblob "ocm.software/open-component-model/bindings/go/oci/blob"
-<<<<<<< HEAD
-	digestv1 "ocm.software/open-component-model/bindings/go/oci/internal/digest"
-=======
 	internaldigest "ocm.software/open-component-model/bindings/go/oci/internal/digest"
->>>>>>> 272ef7f9
 	"ocm.software/open-component-model/bindings/go/oci/internal/identity"
 	accessv1 "ocm.software/open-component-model/bindings/go/oci/spec/access/v1"
 	"ocm.software/open-component-model/bindings/go/oci/spec/layout"
@@ -99,11 +95,7 @@
 
 	global := backedByGlobalStore(storage)
 
-<<<<<<< HEAD
-	if err := updateResourceAccess(b.Resource, layer, updateResourceAccessOptions{opts, global, layer.MediaType}); err != nil {
-=======
 	if err := updateResourceAccess(b.Resource, layer, updateResourceAccessOptions{opts, global}); err != nil {
->>>>>>> 272ef7f9
 		return ociImageSpecV1.Descriptor{}, fmt.Errorf("failed to update resource access: %w", err)
 	}
 
@@ -121,7 +113,7 @@
 		return ociImageSpecV1.Descriptor{}, fmt.Errorf("failed to copy OCI layout: %w", err)
 	}
 	global := backedByGlobalStore(storage)
-	if err := updateResourceAccess(b.Resource, index, updateResourceAccessOptions{opts, global, index.MediaType}); err != nil {
+	if err := updateResourceAccess(b.Resource, index, updateResourceAccessOptions{opts, global}); err != nil {
 		return ociImageSpecV1.Descriptor{}, fmt.Errorf("failed to update resource access: %w", err)
 	}
 	return index, nil
@@ -207,7 +199,6 @@
 	// BackedByGlobalStore indicates if the resource is backed by a global store.
 	// This is used to determine if the resource access should be updated with a global reference.
 	BackedByGlobalStore bool
-	MediaType           string
 }
 
 // updateResourceAccess updates the resource access with the new layer information.
@@ -239,11 +230,7 @@
 	}
 	resource.Access = access
 
-<<<<<<< HEAD
-	if err := digestv1.ApplyToResource(resource, desc.Digest); err != nil {
-=======
 	if err := internaldigest.ApplyToResource(resource, desc.Digest); err != nil {
->>>>>>> 272ef7f9
 		return fmt.Errorf("failed to apply digest to resource: %w", err)
 	}
 
