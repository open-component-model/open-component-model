package integration_test

import (
	"bytes"
	"compress/gzip"
	"crypto/rand"
	"encoding/json"
	"errors"
	"fmt"
	"io"
	"math/big"
	"net/http"
	"os"
	"os/exec"
	"path/filepath"
	"runtime"
	"strings"
	"testing"
	"time"

	"github.com/nlepage/go-tarfs"
	"github.com/opencontainers/go-digest"
	"github.com/opencontainers/image-spec/specs-go"
	ociImageSpecV1 "github.com/opencontainers/image-spec/specs-go/v1"
	"github.com/stretchr/testify/require"
	"github.com/testcontainers/testcontainers-go"
	"github.com/testcontainers/testcontainers-go/log"
	"github.com/testcontainers/testcontainers-go/modules/registry"
	"golang.org/x/crypto/bcrypt"
	orasoci "oras.land/oras-go/v2/content/oci"
	"oras.land/oras-go/v2/errdef"
	"oras.land/oras-go/v2/registry/remote/auth"
	"oras.land/oras-go/v2/registry/remote/retry"

	"ocm.software/open-component-model/bindings/go/blob"
	"ocm.software/open-component-model/bindings/go/blob/filesystem"
	"ocm.software/open-component-model/bindings/go/blob/inmemory"
	"ocm.software/open-component-model/bindings/go/ctf"
	descriptor "ocm.software/open-component-model/bindings/go/descriptor/runtime"
	v2 "ocm.software/open-component-model/bindings/go/descriptor/v2"
	"ocm.software/open-component-model/bindings/go/oci"
	ocictf "ocm.software/open-component-model/bindings/go/oci/ctf"
	"ocm.software/open-component-model/bindings/go/oci/repository/provider"
	urlresolver "ocm.software/open-component-model/bindings/go/oci/resolver/url"
	ocmoci "ocm.software/open-component-model/bindings/go/oci/spec/access"
	v1 "ocm.software/open-component-model/bindings/go/oci/spec/access/v1"
	"ocm.software/open-component-model/bindings/go/oci/spec/layout"
	ctfrepospecv1 "ocm.software/open-component-model/bindings/go/oci/spec/repository/v1/ctf"
	ocirepospecv1 "ocm.software/open-component-model/bindings/go/oci/spec/repository/v1/oci"
	"ocm.software/open-component-model/bindings/go/oci/tar"
	"ocm.software/open-component-model/bindings/go/repository"
	ocmruntime "ocm.software/open-component-model/bindings/go/runtime"
)

const (
	distributionRegistryImage = "registry:3.0.0"
	testUsername              = "ocm"
	passwordLength            = 20
	charset                   = "abcdefghijklmnopqrstuvwxyzABCDEFGHIJKLMNOPQRSTUVWXYZ0123456789!@#$%^&*()-_=+[]{}<>?"
	userAgent                 = "ocm.software"
)

func Test_Integration_OCIRepository_BackwardsCompatibility(t *testing.T) {
	if testing.Short() {
		t.Skipf("skipping integration test as downloading from ghcr.io is taking too long!")
	}

	t.Parallel()
	user, password := getUserAndPasswordWithGitHubCLIAndJQ(t)

	r := require.New(t)
	r.NotEmpty(user)
	r.NotEmpty(password)

	reg := "ghcr.io/open-component-model/ocm"

	resolver, err := urlresolver.New(urlresolver.WithBaseURL(reg))
	r.NoError(err)
	resolver.SetClient(createAuthClient(reg, user, password))

	scheme := ocmruntime.NewScheme()
	ocmoci.MustAddToScheme(scheme)
	v2.MustAddToScheme(scheme)

	repo, err := oci.NewRepository(oci.WithResolver(resolver), oci.WithScheme(scheme), oci.WithTempDir(t.TempDir()))
	r.NoError(err)

	t.Run("basic download of a component version", func(t *testing.T) {
		r := require.New(t)
		component := "ocm.software/ocmcli"

		vs, err := repo.ListComponentVersions(t.Context(), component)
		r.NoError(err)
		r.NotEmpty(vs)

		version := vs[0]

		retrievedDesc, err := repo.GetComponentVersion(t.Context(), component, version)
		r.NoError(err)
		r.NotEmpty(retrievedDesc)

		cliIdentity := ocmruntime.Identity{
			"name":         "ocmcli",
			"os":           runtime.GOOS,
			"architecture": runtime.GOARCH,
		}

		cliDataBlob, _, err := repo.GetLocalResource(t.Context(), component, version, cliIdentity)
		r.NoError(err)
		r.NotNil(cliDataBlob)

		cliPath := filepath.Join(t.TempDir(), "ocm")
		cliFile, err := os.OpenFile(cliPath, os.O_CREATE|os.O_RDWR, 0o744)
		r.NoError(err)
		t.Cleanup(func() {
			err := cliFile.Close()
			if errors.Is(err, os.ErrClosed) {
				return
			}
			r.NoError(err)
		})

		r.NoError(blob.Copy(cliFile, cliDataBlob))
		r.NoError(cliFile.Close())

		out, err := exec.CommandContext(t.Context(), cliPath, "version").CombinedOutput()
		r.NoError(err)
		r.Contains(string(out), version)
	})
}

func Test_Integration_HealthCheck_Authentication(t *testing.T) {
	if testing.Short() {
		t.Skipf("skipping integration test as reaching ghcr.io is taking too long!")
	}

	t.Parallel()
	user, password := getUserAndPasswordWithGitHubCLIAndJQ(t)

	r := require.New(t)
	r.NotEmpty(user)
	r.NotEmpty(password)

	reg := "ghcr.io"

	t.Run("health check with valid authentication succeeds", func(t *testing.T) {
		r := require.New(t)

		resolver, err := urlresolver.New(urlresolver.WithBaseURL(reg))
		r.NoError(err)
		resolver.SetClient(createAuthClient(reg, user, password))

		repo, err := oci.NewRepository(oci.WithResolver(resolver), oci.WithTempDir(t.TempDir()))
		r.NoError(err)

		// Health check should succeed with valid credentials
		err = repo.CheckHealth(t.Context())
		r.NoError(err)
	})

	t.Run("health check with invalid authentication fails", func(t *testing.T) {
		r := require.New(t)

		resolver, err := urlresolver.New(urlresolver.WithBaseURL(reg))
		r.NoError(err)
		resolver.SetClient(createAuthClient(reg, "invalid-user", "invalid-password"))

		repo, err := oci.NewRepository(oci.WithResolver(resolver), oci.WithTempDir(t.TempDir()))
		r.NoError(err)

		// Health check should fail for ghcr.io with invalid credentials
		// GHCR returns 403 during token exchange when credentials are invalid
		err = repo.CheckHealth(t.Context())
		r.Error(err)
		r.True(strings.Contains(err.Error(), "403") || strings.Contains(err.Error(), "denied"),
			"Expected 403 or denied error, got: %v", err)
	})

	t.Run("health check without authentication fails for ghcr.io", func(t *testing.T) {
		r := require.New(t)

		resolver, err := urlresolver.New(urlresolver.WithBaseURL(reg))
		r.NoError(err)
		// explicitly set default client to avoid token fetch round
		resolver.SetClient(http.DefaultClient)

		repo, err := oci.NewRepository(oci.WithResolver(resolver), oci.WithTempDir(t.TempDir()))
		r.NoError(err)

		// Health check should fail without credentials for ghcr.io
		// GHCR returns 403 during token exchange when no credentials provided
		err = repo.CheckHealth(t.Context())
		r.ErrorContains(err, "401")
	})

	t.Run("resolver ping with valid authentication succeeds", func(t *testing.T) {
		r := require.New(t)

		resolver, err := urlresolver.New(urlresolver.WithBaseURL(reg))
		r.NoError(err)
		resolver.SetClient(createAuthClient(reg, user, password))

		// Direct resolver ping should succeed with valid credentials
		err = resolver.Ping(t.Context())
		r.NoError(err)
	})

	t.Run("resolver ping with invalid authentication fails", func(t *testing.T) {
		r := require.New(t)

		resolver, err := urlresolver.New(urlresolver.WithBaseURL(reg))
		r.NoError(err)
		resolver.SetClient(createAuthClient(reg, "invalid-user", "invalid-password"))

		// Direct resolver ping should fail for ghcr.io with invalid credentials
		// GHCR returns 403 during token exchange when credentials are invalid
		err = resolver.Ping(t.Context())
		r.ErrorContains(err, "403")
	})

	t.Run("resolver ping without authentication fails", func(t *testing.T) {
		r := require.New(t)

		resolver, err := urlresolver.New(urlresolver.WithBaseURL(reg))
		r.NoError(err)
		resolver.SetClient(http.DefaultClient)

		// Direct resolver ping should fail for ghcr.io without credentials
		// GHCR returns 403 during token exchange when no credentials provided
		err = resolver.Ping(t.Context())
		r.ErrorContains(err, "401")
	})
}

func Test_Integration_OCIRepository(t *testing.T) {
	t.Parallel()
	ctx := t.Context()

	t.Logf("Starting OCI integration test")

	// Setup credentials and htpasswd
	password := generateRandomPassword(t, passwordLength)
	htpasswd := generateHtpasswd(t, testUsername, password)

	// Start containerized registry
	t.Logf("Launching test registry (%s)...", distributionRegistryImage)
	registryContainer, err := registry.Run(ctx, distributionRegistryImage,
		registry.WithHtpasswd(htpasswd),
		testcontainers.WithEnv(map[string]string{
			"REGISTRY_VALIDATION_DISABLED": "true",
			"REGISTRY_LOG_LEVEL":           "debug",
		}),
		testcontainers.WithLogger(log.TestLogger(t)),
	)
	r := require.New(t)
	r.NoError(err)
	t.Cleanup(func() {
		r.NoError(testcontainers.TerminateContainer(registryContainer))
	})
	t.Logf("Test registry started")

	t.Run("direct", func(t *testing.T) {
		r := require.New(t)
		registryAddress, err := registryContainer.HostAddress(ctx)
		r.NoError(err)

		reference := func(ref string) string {
			return fmt.Sprintf("%s/%s", registryAddress, ref)
		}

		client := createAuthClient(registryAddress, testUsername, password)

		resolver, err := urlresolver.New(
			urlresolver.WithBaseURL(registryAddress),
			urlresolver.WithPlainHTTP(true),
			urlresolver.WithBaseClient(client),
		)
		r.NoError(err)

		repo, err := oci.NewRepository(oci.WithResolver(resolver), oci.WithTempDir(t.TempDir()))
		r.NoError(err)

		t.Run("basic connectivity and resolution failure", func(t *testing.T) {
			testResolverConnectivity(t, registryAddress, reference("target:latest"), client)
		})

		t.Run("basic upload and download of a component version", func(t *testing.T) {
			uploadDownloadBarebonesComponentVersion(t, repo, "test-component", "v1.0.0")
		})

		t.Run("basic upload and download of a component with complex version", func(t *testing.T) {
			uploadDownloadBarebonesComponentVersion(t, repo, "test-component-build", "0.0.1-dev-20250121095708.build-b6544da")
		})

		t.Run("basic upload and download of a component with plus character", func(t *testing.T) {
			uploadDownloadBarebonesComponentVersion(t, repo, "test-component-plus", "0.0.2-dev-20250121095708+b6544da")
		})

		t.Run("basic upload and download of a component version (with index based referrer tracking)", func(t *testing.T) {
			repo, err := oci.NewRepository(oci.WithResolver(resolver), oci.WithReferrerTrackingPolicy(oci.ReferrerTrackingPolicyByIndexAndSubject), oci.WithTempDir(t.TempDir()))
			r.NoError(err)
			uploadDownloadBarebonesComponentVersion(t, repo, "test-component", "v1.0.0")
		})

		t.Run("basic upload and download of a barebones resource that is compatible with OCI registries", func(t *testing.T) {
			uploadDownloadBarebonesOCIImage(t, repo, "ghcr.io/test:v1.0.0", reference("new-test:v1.0.0"))
		})

		t.Run("local resource blob upload and download", func(t *testing.T) {
			uploadDownloadLocalResource(t, repo, "test-component", "v1.0.0")
		})

		t.Run("local resource oci layout upload and download", func(t *testing.T) {
			uploadDownloadLocalResourceOCILayout(t, repo, "test-component", "v1.0.0")
		})

		t.Run("local source blob upload and download", func(t *testing.T) {
			uploadDownloadLocalSource(t, repo, "test-component", "v1.0.0")
		})

		t.Run("oci image digest processing", func(t *testing.T) {
			processResourceDigest(t, repo, "ghcr.io/test:v1.0.0", reference("new-test:v1.0.0"))
		})
	})

	t.Run("specification-based", func(t *testing.T) {
		r := require.New(t)

		registryAddress, err := registryContainer.Address(ctx)
		r.NoError(err)

		t.Run("basic connectivity and resolution failure", func(t *testing.T) {
			repoProvider := provider.NewComponentVersionRepositoryProvider()
			repoSpec := &ocirepospecv1.Repository{BaseUrl: registryAddress}
			id, err := repoProvider.GetComponentVersionRepositoryCredentialConsumerIdentity(t.Context(), repoSpec)
			r.NoError(err)

			url, err := ocmruntime.ParseURLAndAllowNoScheme(registryAddress)
			r.NoError(err)
			r.Equal(id[ocmruntime.IdentityAttributeHostname], url.Hostname())
			r.Equal(id[ocmruntime.IdentityAttributePort], url.Port())
			r.Equal(id[ocmruntime.IdentityAttributeScheme], url.Scheme)

			repo, err := repoProvider.GetComponentVersionRepository(ctx, repoSpec, map[string]string{
				"username": testUsername,
				"password": password,
			})
			r.NoError(err)

			t.Run("basic upload and download of a component version", func(t *testing.T) {
				uploadDownloadBarebonesComponentVersion(t, repo, "test-component", "v1.0.0")
			})
		})
	})
}

func Test_Integration_CTF(t *testing.T) {
	t.Parallel()
	fs, err := filesystem.NewFS(t.TempDir(), os.O_RDWR)
	require.NoError(t, err)

	t.Run("direct", func(t *testing.T) {
		archive := ctf.NewFileSystemCTF(fs)
		store := ocictf.NewFromCTF(archive)
		repo, err := oci.NewRepository(oci.WithResolver(store), oci.WithTempDir(t.TempDir()))
		require.NoError(t, err)
		t.Run("basic upload and download of a component version", func(t *testing.T) {
			uploadDownloadBarebonesComponentVersion(t, repo, "test-component", "v1.0.0")
		})

		t.Run("basic upload and download of a component with complex version", func(t *testing.T) {
			uploadDownloadBarebonesComponentVersion(t, repo, "test-component-build", "0.0.1-dev-20250121095708.build-b6544da")
		})

		t.Run("basic upload and download of a component with plus character", func(t *testing.T) {
			uploadDownloadBarebonesComponentVersion(t, repo, "test-component-plus", "0.0.2-dev-20250121095708+b6544da")
		})

		t.Run("basic upload and download of a barebones resource that is compatible with OCI registries", func(t *testing.T) {
			uploadDownloadBarebonesOCIImage(t, repo, "ghcr.io/test:v1.0.0", "new-test:v1.0.0")
		})

		t.Run("local resource blob upload and download", func(t *testing.T) {
			uploadDownloadLocalResource(t, repo, "test-component", "v2.0.0")
		})

		t.Run("local resource oci layout upload and download", func(t *testing.T) {
			uploadDownloadLocalResourceOCILayout(t, repo, "test-component", "v3.0.0")
		})

		t.Run("local source blob upload and download", func(t *testing.T) {
			uploadDownloadLocalSource(t, repo, "test-component", "v4.0.0")
		})

		t.Run("oci image digest processing", func(t *testing.T) {
			processResourceDigest(t, repo, "ghcr.io/test:v1.0.0", "new-test:v1.0.0")
		})
	})

	t.Run("specification-based", func(t *testing.T) {
		r := require.New(t)
		repoProvider := provider.NewComponentVersionRepositoryProvider()
		repoSpec := &ctfrepospecv1.Repository{Path: fs.String(), AccessMode: ctfrepospecv1.AccessModeReadWrite}
		id, err := repoProvider.GetComponentVersionRepositoryCredentialConsumerIdentity(t.Context(), repoSpec)
		r.NoError(err)

		r.Equal(id[ocmruntime.IdentityAttributePath], fs.String())

		repo, err := repoProvider.GetComponentVersionRepository(t.Context(), repoSpec, nil)
		r.NoError(err)

		t.Run("basic upload and download of a component version", func(t *testing.T) {
			uploadDownloadBarebonesComponentVersion(t, repo, "test-component", "v5.0.0")
		})
	})
}

func uploadDownloadLocalResourceOCILayout(t *testing.T, repo *oci.Repository, component string, version string) {
	ctx := t.Context()
	r := require.New(t)

	originalData := []byte("foobar")

	data, _ := createSingleLayerOCIImage(t, originalData)

	blob := inmemory.New(bytes.NewReader(data))

	// Create a simple component descriptor
	cd := &descriptor.Descriptor{
		Meta: descriptor.Meta{
			Version: "v2",
		},
		Component: descriptor.Component{
			Provider: descriptor.Provider{
				Name: "ocm.software/open-component-model/bindings/go/oci/integration/test",
			},
			ComponentMeta: descriptor.ComponentMeta{
				ObjectMeta: descriptor.ObjectMeta{
					Name:    component,
					Version: version,
				},
			},
		},
	}

	// Create test resource
	resource := &descriptor.Resource{
		ElementMeta: descriptor.ElementMeta{
			ObjectMeta: descriptor.ObjectMeta{
				Name:    "test-resource",
				Version: "v1.0.0",
			},
			ExtraIdentity: map[string]string{
				"type": "test.resource.type",
			},
		},
		Type:     "test.resource.type",
		Relation: descriptor.LocalRelation,
		Access: &v2.LocalBlob{
			Type: ocmruntime.Type{
				Name:    v2.LocalBlobAccessType,
				Version: v2.LocalBlobAccessTypeVersion,
			},
			MediaType:      layout.MediaTypeOCIImageLayoutTarGzipV1,
			LocalReference: digest.FromBytes(data).String(),
		},
	}

	newRes, err := repo.AddLocalResource(ctx, component, version, resource, blob)
	r.NoError(err)

	// Add resource to component descriptor
	cd.Component.Resources = append(cd.Component.Resources, *newRes)

	// Add component version after
	err = repo.AddComponentVersion(ctx, cd)
	r.NoError(err)

	downloaded, newRes, err := repo.GetLocalResource(ctx, component, version, resource.ElementMeta.ToIdentity())
	r.NoError(err)
	r.NotNil(downloaded)

	store, err := tar.ReadOCILayout(t.Context(), downloaded)
	r.NoError(err)
	t.Cleanup(func() {
		r.NoError(store.Close())
	})
	r.NotNil(store)
	r.Len(store.Index.Manifests, 1)
}

func uploadDownloadBarebonesOCIImage(t *testing.T, repo repository.ResourceRepository, from, to string) {
	ctx := t.Context()
	r := require.New(t)

	originalData := []byte("foobar")

	data, access := createSingleLayerOCIImage(t, originalData, from)

	blob := inmemory.New(bytes.NewReader(data))

	resource := descriptor.Resource{
		ElementMeta: descriptor.ElementMeta{
			ObjectMeta: descriptor.ObjectMeta{
				Name:    "test-resource",
				Version: "v1.0.0",
			},
		},
		Type:         "some-arbitrary-type-packed-in-image",
		Access:       access,
		CreationTime: descriptor.CreationTime(time.Now()),
	}

	targetAccess := resource.Access.DeepCopyTyped()
	targetAccess.(*v1.OCIImage).ImageReference = to
	resource.Access = targetAccess

	newRes, err := repo.UploadResource(ctx, &resource, blob)
	r.NoError(err)
	resource = *newRes

	downloaded, err := repo.DownloadResource(ctx, &resource)
	r.NoError(err)

	downloadedDataStream, err := downloaded.ReadCloser()
	r.NoError(err)
	t.Cleanup(func() {
		r.NoError(downloadedDataStream.Close())
	})

	unzipped, err := gzip.NewReader(downloadedDataStream)
	r.NoError(err)
	t.Cleanup(func() {
		r.NoError(unzipped.Close())
	})
	datafs, err := tarfs.New(unzipped)
	r.NoError(err)

	store, err := orasoci.NewFromFS(ctx, datafs)
	r.NoError(err)

	downloadedManifest, err := store.Resolve(ctx, to)
	r.NoError(err)

	dataStreamFromManifest, err := store.Fetch(ctx, downloadedManifest)
	r.NoError(err)
	t.Cleanup(func() {
		r.NoError(dataStreamFromManifest.Close())
	})

	var manifest ociImageSpecV1.Manifest
	r.NoError(json.NewDecoder(dataStreamFromManifest).Decode(&manifest))

	r.Len(manifest.Layers, 1)

	dataStreamFromBlob, err := store.Fetch(ctx, manifest.Layers[0])
	r.NoError(err)
	t.Cleanup(func() {
		r.NoError(dataStreamFromBlob.Close())
	})

	dataFromBlob, err := io.ReadAll(dataStreamFromBlob)
	r.NoError(err)

	r.Equal(originalData, dataFromBlob)
}

func processResourceDigest(t *testing.T, repo *oci.Repository, from, to string) {
	ctx := t.Context()
	r := require.New(t)

	originalData := []byte("foobar")

	data, access := createSingleLayerOCIImage(t, originalData, from)

	blob := inmemory.New(bytes.NewReader(data))

	resource := descriptor.Resource{
		ElementMeta: descriptor.ElementMeta{
			ObjectMeta: descriptor.ObjectMeta{
				Name:    "test-resource",
				Version: "v1.0.0",
			},
		},
		Type:         "some-arbitrary-type-packed-in-image",
		Access:       access,
		CreationTime: descriptor.CreationTime(time.Now()),
	}

	targetAccess := resource.Access.DeepCopyTyped()
	targetAccess.(*v1.OCIImage).ImageReference = to
	resource.Access = targetAccess

	newRes, err := repo.UploadResource(ctx, &resource, blob)
	r.NoError(err)
	resource = *newRes

	r.NotNil(resource.Digest)

	resource.Digest = nil

	newRes, err = repo.ProcessResourceDigest(ctx, &resource)
	r.NoError(err)
	resource = *newRes

	r.Contains(resource.Access.(*v1.OCIImage).ImageReference, "test:v1.0.0@sha256:0aa67467eee1b66c5e549e6b67226e226778f689ccdb46c39fe706b6428c98a5")

	r.Equal(resource.Digest.Value, "0aa67467eee1b66c5e549e6b67226e226778f689ccdb46c39fe706b6428c98a5")
	r.Equal(resource.Digest.HashAlgorithm, "SHA-256")
	r.Equal(resource.Digest.NormalisationAlgorithm, "genericBlobDigest/v1")

	r.NotNil(resource.Digest)
}

func uploadDownloadBarebonesComponentVersion(t *testing.T, repo repository.ComponentVersionRepository, name, version string) {
	ctx := t.Context()
	r := require.New(t)

	desc := descriptor.Descriptor{}
	desc.Component.Name = name
	desc.Component.Version = version
	desc.Component.Labels = append(desc.Component.Labels, descriptor.Label{Name: "foo", Value: []byte(`"bar"`)})
	desc.Component.Provider.Name = "ocm.software/open-component-model/bindings/go/oci/integration/test"

	r.NoError(repo.AddComponentVersion(ctx, &desc))

	// Verify that the component version can be retrieved
	retrievedDesc, err := repo.GetComponentVersion(ctx, name, version)
	r.NoError(err)

	r.Equal(name, retrievedDesc.Component.Name)
	r.Equal(version, retrievedDesc.Component.Version)
	r.ElementsMatch(retrievedDesc.Component.Labels, desc.Component.Labels)

	versions, err := repo.ListComponentVersions(ctx, name)
	r.NoError(err)
	r.Contains(versions, version)
}

func testResolverConnectivity(t *testing.T, address, reference string, client *auth.Client) {
	ctx := t.Context()
	r := require.New(t)

	resolver, err := urlresolver.New(
		urlresolver.WithBaseURL(address),
		urlresolver.WithPlainHTTP(true),
		urlresolver.WithBaseClient(client),
	)
	r.NoError(err)

	store, err := resolver.StoreForReference(ctx, reference)
	r.NoError(err)

	_, err = store.Resolve(ctx, reference)
	r.ErrorIs(err, errdef.ErrNotFound)
	r.ErrorContains(err, fmt.Sprintf("%s: not found", reference))
}

func createAuthClient(address, username, password string) *auth.Client {
	url, err := ocmruntime.ParseURLAndAllowNoScheme(address)
	if err != nil {
		panic(fmt.Sprintf("invalid address %q: %v", address, err))
	}
	return &auth.Client{
		Client: retry.DefaultClient,
		Header: http.Header{
			"User-Agent": []string{userAgent},
		},
		Credential: auth.StaticCredential(url.Host, auth.Credential{
			Username: username,
			Password: password,
		}),
	}
}

func generateHtpasswd(t *testing.T, username, password string) string {
	t.Helper()
	hashedPassword, err := bcrypt.GenerateFromPassword([]byte(password), bcrypt.DefaultCost)
	require.NoError(t, err)
	return fmt.Sprintf("%s:%s", username, hashedPassword)
}

func generateRandomPassword(t *testing.T, length int) string {
	t.Helper()
	password := make([]byte, length)
	for i := range password {
		randomIndex, err := rand.Int(rand.Reader, big.NewInt(int64(len(charset))))
		require.NoError(t, err)
		password[i] = charset[randomIndex.Int64()]
	}
	return string(password)
}

func createSingleLayerOCIImage(t *testing.T, data []byte, ref ...string) ([]byte, *v1.OCIImage) {
	r := require.New(t)
	var buf bytes.Buffer
	w := tar.NewOCILayoutWriter(&buf)

	desc := ociImageSpecV1.Descriptor{}
	desc.Digest = digest.FromBytes(data)
	desc.Size = int64(len(data))
	desc.MediaType = ociImageSpecV1.MediaTypeImageLayer

	r.NoError(w.Push(t.Context(), desc, bytes.NewReader(data)))

	configRaw, err := json.Marshal(map[string]string{})
	r.NoError(err)
	configDesc := ociImageSpecV1.Descriptor{
		Digest:    digest.FromBytes(configRaw),
		Size:      int64(len(configRaw)),
		MediaType: "application/json",
	}
	r.NoError(w.Push(t.Context(), configDesc, bytes.NewReader(configRaw)))

	manifest := ociImageSpecV1.Manifest{
		Versioned: specs.Versioned{SchemaVersion: 2},
		MediaType: ociImageSpecV1.MediaTypeImageManifest,
		Config:    configDesc,
		Layers: []ociImageSpecV1.Descriptor{
			desc,
		},
	}
	manifestRaw, err := json.Marshal(manifest)
	r.NoError(err)

	manifestDesc := ociImageSpecV1.Descriptor{
		Digest:    digest.FromBytes(manifestRaw),
		Size:      int64(len(manifestRaw)),
		MediaType: ociImageSpecV1.MediaTypeImageManifest,
	}
	r.NoError(w.Push(t.Context(), manifestDesc, bytes.NewReader(manifestRaw)))

	for _, ref := range ref {
		r.NoError(w.Tag(t.Context(), manifestDesc, ref))
	}

	r.NoError(w.Close())

	var access *v1.OCIImage

	if len(ref) > 0 {
		access = &v1.OCIImage{
			ImageReference: ref[0],
		}
	}

	return buf.Bytes(), access
}

func uploadDownloadLocalResource(t *testing.T, repo repository.ComponentVersionRepository, name, version string) {
	ctx := t.Context()
	r := require.New(t)

	// Create a simple component descriptor
	cd := &descriptor.Descriptor{
		Meta: descriptor.Meta{
			Version: "v2",
		},
		Component: descriptor.Component{
			Provider: descriptor.Provider{
				Name: "ocm.software/open-component-model/bindings/go/oci/integration/test",
			},
			ComponentMeta: descriptor.ComponentMeta{
				ObjectMeta: descriptor.ObjectMeta{
					Name:    name,
					Version: version,
				},
			},
		},
	}

	// Create test data
	testData := []byte("test data")
	testDataDigest := digest.FromBytes(testData)

	// Create test resource
	resource := &descriptor.Resource{
		ElementMeta: descriptor.ElementMeta{
			ObjectMeta: descriptor.ObjectMeta{
				Name:    "test-resource",
				Version: "v1.0.0",
			},
			ExtraIdentity: map[string]string{
				"type": "test.resource.type",
			},
		},
		Type:     "test.resource.type",
		Relation: descriptor.LocalRelation,
		Access: &v2.LocalBlob{
			Type: ocmruntime.Type{
				Name:    v2.LocalBlobAccessType,
				Version: v2.LocalBlobAccessTypeVersion,
			},
			MediaType:      "application/json",
			LocalReference: testDataDigest.String(),
		},
	}

	// Add resource to component descriptor
	cd.Component.Resources = append(cd.Component.Resources, *resource)

	testBlob := inmemory.New(bytes.NewReader(testData))
	testBlob.SetMediaType("application/json")

	// Add local resource
	newRes, err := repo.AddLocalResource(ctx, name, version, resource, testBlob)
	r.NoError(err)
	r.NotNil(newRes)
	cd.Component.Resources[0] = *newRes

	// Add component version after
	err = repo.AddComponentVersion(ctx, cd)
	r.NoError(err)

	// Get local resource
	downloadedBlob, resFromGet, err := repo.GetLocalResource(ctx, name, version, resource.ElementMeta.ToIdentity())
	r.NoError(err)
	r.Equal(resFromGet.ElementMeta, newRes.ElementMeta)

	var data bytes.Buffer
	r.NoError(blob.Copy(&data, downloadedBlob))

	r.Equal(testData, data.Bytes())
}

func uploadDownloadLocalSource(t *testing.T, repo repository.ComponentVersionRepository, name, version string) {
	ctx := t.Context()
	r := require.New(t)

	// Create a simple component descriptor
	cd := &descriptor.Descriptor{
		Meta: descriptor.Meta{
			Version: "v2",
		},
		Component: descriptor.Component{
			Provider: descriptor.Provider{
				Name: "ocm.software/open-component-model/bindings/go/oci/integration/test",
			},
			ComponentMeta: descriptor.ComponentMeta{
				ObjectMeta: descriptor.ObjectMeta{
					Name:    name,
					Version: version,
				},
			},
		},
	}

	// Create test data
	testData := []byte("test source data")
	testDataDigest := digest.FromBytes(testData)

	// Create test source
	source := &descriptor.Source{
		ElementMeta: descriptor.ElementMeta{
			ObjectMeta: descriptor.ObjectMeta{
				Name:    "test-source",
				Version: "v1.0.0",
			},
			ExtraIdentity: map[string]string{
				"type": "test.source.type",
			},
		},
		Type: "test.source.type",
		Access: &v2.LocalBlob{
			Type: ocmruntime.Type{
				Name:    v2.LocalBlobAccessType,
				Version: v2.LocalBlobAccessTypeVersion,
			},
			MediaType:      "application/json",
			LocalReference: testDataDigest.String(),
		},
	}

	// Add source to component descriptor
	cd.Component.Sources = append(cd.Component.Sources, *source)

	testBlob := inmemory.New(bytes.NewReader(testData))
	testBlob.SetMediaType("application/json")

	// Add local source
	newSrc, err := repo.AddLocalSource(ctx, name, version, source, testBlob)
	r.NoError(err)
	r.NotNil(newSrc)
	cd.Component.Sources[0] = *newSrc

	// Add component version after
	err = repo.AddComponentVersion(ctx, cd)
	r.NoError(err)

	// Get local source
	downloadedBlob, srcFromGet, err := repo.GetLocalSource(ctx, name, version, source.ElementMeta.ToIdentity())
	r.NoError(err)
	r.Equal(srcFromGet.ElementMeta, newSrc.ElementMeta)

	var data bytes.Buffer
	r.NoError(blob.Copy(&data, downloadedBlob))

	r.Equal(testData, data.Bytes())
}

func getUserAndPasswordWithGitHubCLIAndJQ(t *testing.T) (string, string) {
	t.Helper()
	gh, err := exec.LookPath("gh")
	if err != nil {
<<<<<<< HEAD
		t.Error("gh CLI not found, skipping test")
=======
		t.Errorf("gh CLI not found, skipping test %v", err)
>>>>>>> b715ee8a
	}

	user, err := getUsername(t, gh)
	if err != nil {
<<<<<<< HEAD
		t.Errorf("gh CLI for user failed: %v", err)
	}
	structured := map[string]interface{}{}
	if err := json.Unmarshal(out, &structured); err != nil {
		t.Errorf("gh CLI for user failed: %v", err)
	}
	user := structured["login"].(string)

	pw := exec.CommandContext(t.Context(), "sh", "-c", fmt.Sprintf("%s auth token", gh))
	if out, err = pw.CombinedOutput(); err != nil {
=======
		t.Errorf("gh CLI for username failed: %v", err)
		return "", ""
	}
	pw := exec.CommandContext(t.Context(), "sh", "-c", fmt.Sprintf("%s auth token", gh))
	out, err := pw.CombinedOutput()
	if err != nil {
		t.Logf("gh auth token output: %s", out)
>>>>>>> b715ee8a
		t.Errorf("gh CLI for password failed: %v", err)
	}
	password := strings.TrimSpace(string(out))

	return user, password
}

func getUsername(t *testing.T, gh string) (string, error) {
	if githubUser := os.Getenv("GITHUB_USER"); githubUser != "" {
		return githubUser, nil
	}

	out, err := exec.CommandContext(t.Context(), "sh", "-c", fmt.Sprintf("%s api user", gh)).CombinedOutput()
	if err != nil {
		t.Logf("gh CLI output: %s", out)
		return "", fmt.Errorf("gh CLI for user failed: %w", err)
	}
	structured := map[string]interface{}{}
	if err := json.Unmarshal(out, &structured); err != nil {
		t.Logf("gh CLI output: %s", out)
		return "", fmt.Errorf("gh failed to parse output: %w", err)
	}

	return structured["login"].(string), nil
}<|MERGE_RESOLUTION|>--- conflicted
+++ resolved
@@ -902,27 +902,11 @@
 	t.Helper()
 	gh, err := exec.LookPath("gh")
 	if err != nil {
-<<<<<<< HEAD
-		t.Error("gh CLI not found, skipping test")
-=======
 		t.Errorf("gh CLI not found, skipping test %v", err)
->>>>>>> b715ee8a
 	}
 
 	user, err := getUsername(t, gh)
 	if err != nil {
-<<<<<<< HEAD
-		t.Errorf("gh CLI for user failed: %v", err)
-	}
-	structured := map[string]interface{}{}
-	if err := json.Unmarshal(out, &structured); err != nil {
-		t.Errorf("gh CLI for user failed: %v", err)
-	}
-	user := structured["login"].(string)
-
-	pw := exec.CommandContext(t.Context(), "sh", "-c", fmt.Sprintf("%s auth token", gh))
-	if out, err = pw.CombinedOutput(); err != nil {
-=======
 		t.Errorf("gh CLI for username failed: %v", err)
 		return "", ""
 	}
@@ -930,7 +914,6 @@
 	out, err := pw.CombinedOutput()
 	if err != nil {
 		t.Logf("gh auth token output: %s", out)
->>>>>>> b715ee8a
 		t.Errorf("gh CLI for password failed: %v", err)
 	}
 	password := strings.TrimSpace(string(out))
