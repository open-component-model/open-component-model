package credentials_test

import (
	"context"
	"encoding/json"
	"fmt"
	"net/url"
	"strings"
	"testing"

	"github.com/stretchr/testify/require"
	"ocm.software/open-component-model/bindings/go/credentials/spec/config"

	"ocm.software/open-component-model/bindings/go/credentials"
	credentialruntime "ocm.software/open-component-model/bindings/go/credentials/spec/config/runtime"
	v1 "ocm.software/open-component-model/bindings/go/credentials/spec/config/v1"
	"ocm.software/open-component-model/bindings/go/dag"
	"ocm.software/open-component-model/bindings/go/runtime"
)

type CredentialPlugin struct {
	ConsumerIdentityTypeAttributes map[runtime.Type]map[string]func(v any) (string, string)
	CredentialFunc                 func(ctx context.Context, identity runtime.Identity, credentials runtime.Typed) (resolved runtime.Typed, err error)
}

func (p CredentialPlugin) GetConsumerIdentity(_ context.Context, typed runtime.Typed) (runtime.Identity, error) {
	attrs, ok := p.ConsumerIdentityTypeAttributes[typed.GetType()]
	if !ok {
		return nil, fmt.Errorf("unsupported credential type %v", typed.GetType())
	}

	data, err := json.Marshal(typed)
	if err != nil {
		return nil, err
	}

	mm := make(map[string]interface{})
	if err := json.Unmarshal(data, &mm); err != nil {
		return nil, err
	}

	identity := make(runtime.Identity)
	identity[runtime.IdentityAttributeType] = typed.GetType().String()
	for k, attr := range attrs {
		if val, ok := mm[k]; ok {
			newKey, newVal := attr(val)
			identity[newKey] = newVal
		}
	}

	return identity, nil
}

func (p CredentialPlugin) Resolve(ctx context.Context, identity runtime.Identity, credentials runtime.Typed) (runtime.Typed, error) {
	if p.CredentialFunc == nil {
		return nil, fmt.Errorf("no credential function for %v", identity)
	}
	return p.CredentialFunc(ctx, identity, credentials)
}

type RepositoryPlugin struct {
	RepositoryIdentityFunc func(config runtime.Typed) (runtime.Identity, error)
	ResolveFunc            func(ctx context.Context, cfg runtime.Typed, identity runtime.Identity, credentials runtime.Typed) (runtime.Typed, error)
}

func (s RepositoryPlugin) GetCredentialRepositoryScheme() *runtime.Scheme {
	return runtime.NewScheme()
}

func (s RepositoryPlugin) ConsumerIdentityForConfig(_ context.Context, config runtime.Typed) (runtime.Identity, error) {
	return s.RepositoryIdentityFunc(config)
}

func (s RepositoryPlugin) Resolve(ctx context.Context, config runtime.Typed, identity runtime.Identity, credentials runtime.Typed) (runtime.Typed, error) {
	return s.ResolveFunc(ctx, config, identity, credentials)
}

const testYAML = `
type: credentials.config.ocm.software
repositories:
- repository:
    type: DockerConfig/v1
    dockerConfigFile: "~/.docker/config.json"
    propagateConsumerIdentity: true
- repository:
    type: HashiCorpVault
    serverURL: "https://repository.vault.com/"
consumers:
  - identity:
      type: AWSSecretsManager
      secretId: "vault-access-creds"
    credentials:
      - type: Credentials/v1
        properties:
          roleid: "my-role-id"

  - identity:
      type: HashiCorpVault
      hostname: "myvault.example.com"
    credentials:
      - type: AWSSecretsManager
        secretId: "vault-access-creds"
  - identity:
      type: HashiCorpVault
      hostname: "other.vault.com"
    credentials:
      - type: HashiCorpVault
        serverURL: "https://myvault.example.com/"
        mountPath: "my-engine/my-engine-root"
        path: "my/path/to/my/secret"
        credentialsName: "my-secret-name"

  - identity:
      type: OCIRegistry
      hostname: "docker.io"
    credentials:
      - type: HashiCorpVault
        serverURL: "https://other.vault.com/"
        mountPath: "kv/oci"
        path: "oci/secret/docker"
        credentialsName: "docker-credentials"

  - identity:
      type: HashiCorpVault
      hostname: "repository.vault.com"
    credentials:
      - type: Credentials/v1
        properties:
          role_id: "repository.vault.com-role"
          secret_id: "repository.vault.com-secret"

  - identity:
      type: OCIRegistry
      hostname: "quay.io"
      path: "some-owner/*"
    credentials:
      - type: Credentials/v1
        properties:
          username: some-owner
          password: abc
`

const invalidRecursionYAML = testYAML + `
  - identity:
      type: AWSSecretsManager
      secretId: "recursive-creds"
    credentials:
      - type: AWSSecretsManager
        secretId: "recursive-creds"
`

func GetGraph(t testing.TB, yaml string) (credentials.Resolver, error) {
	t.Helper()
	r := require.New(t)
	scheme := runtime.NewScheme()
	v1.MustRegister(scheme)

	split := strings.Split(yaml, "---")
	var configs []*credentialruntime.Config
	for _, yaml := range split {
		var configv1 v1.Config
		r.NoError(scheme.Decode(strings.NewReader(yaml), &configv1))
		configs = append(configs, credentialruntime.ConvertFromV1(&configv1))
	}

	config := credentialruntime.Merge(configs...)

	getPluginRepositoryFn := func(ctx context.Context, repoType runtime.Typed) (credentials.RepositoryPlugin, error) {
		switch repoType.GetType().String() {
		case "OCIRegistry":
			return RepositoryPlugin{
				RepositoryIdentityFunc: func(config runtime.Typed) (runtime.Identity, error) {
					var mm map[string]interface{}
					if err := json.Unmarshal(config.(*runtime.Raw).Data, &mm); err != nil {
						return nil, err
					}

					file, ok := mm["dockerConfigFile"]
					if !ok {
						return nil, fmt.Errorf("missing dockerConfigFile in config")
					}

					return runtime.Identity{
						runtime.IdentityAttributeType: runtime.NewVersionedType("DockerConfig", "v1").String(),
						"dockerConfigFile":            file.(string),
					}, nil
				},
				ResolveFunc: func(ctx context.Context, config runtime.Typed, identity runtime.Identity, credentials runtime.Typed) (resolved runtime.Typed, err error) {
					switch identity["hostname"] {
					case "quay.io":
						return v1.CredentialsFromMap(map[string]string{
							"username": "test1",
							"password": "bar",
<<<<<<< HEAD
						}), nil
=======
						}, nil
					case "notfound.io":
						return nil, nil
>>>>>>> 5e71a27f
					default:
						return nil, fmt.Errorf("failed access")
					}
				},
			}, nil
		case "ErrorRegistry":
			return RepositoryPlugin{
				RepositoryIdentityFunc: func(config runtime.Typed) (runtime.Identity, error) {
					return runtime.Identity{
						runtime.IdentityAttributeType: "ErrorRegistry",
					}, nil
				},
				ResolveFunc: func(ctx context.Context, config runtime.Typed, identity runtime.Identity, credentials map[string]string) (resolved map[string]string, err error) {
					return nil, fmt.Errorf("some internal plugin error")
				},
			}, nil
		case credentials.AnyConsumerIdentityType.String():
			return RepositoryPlugin{
				RepositoryIdentityFunc: func(config runtime.Typed) (runtime.Identity, error) {
					var mm map[string]interface{}
					if err := json.Unmarshal(config.(*runtime.Raw).Data, &mm); err != nil {
						return nil, err
					}
					serverURL := mm["serverURL"]
					if serverURL == nil {
						return nil, fmt.Errorf("missing serverURL in config")
					}
					purl, err := url.Parse(serverURL.(string))
					if err != nil {
						return nil, err
					}
					return runtime.Identity{
						runtime.IdentityAttributeType:     "HashiCorpVault",
						runtime.IdentityAttributeHostname: purl.Hostname(),
					}, nil
				},
				ResolveFunc: func(_ context.Context, config runtime.Typed, identity runtime.Identity, credentials runtime.Typed) (resolved runtime.Typed, err error) {
					typed, ok := credentials.(*v1.DirectCredentials)
					if !ok {
						return nil, fmt.Errorf("failed access")
					}

					var mm map[string]interface{}
					_ = json.Unmarshal(config.(*runtime.Raw).Data, &mm)

					if typed.Properties["role_id"] != "repository.vault.com-role" || typed.Properties["secret_id"] != "repository.vault.com-secret" {
						return nil, fmt.Errorf("failed access")
					}
					if identity["hostname"] != "some-hostname.com" {
						return nil, fmt.Errorf("failed access")
					}

					return v1.CredentialsFromMap(map[string]string{
						"something-from-vault-repo": "some-value-from-vault",
					}), nil
				},
			}, nil
		default:
			return nil, fmt.Errorf("unsupported repository type %q", repoType)
		}
	}

	getCredentialPluginsFn := func(ctx context.Context, repoType runtime.Typed) (credentials.CredentialPlugin, error) {
		switch repoType.GetType() {
		case runtime.NewUnversionedType("RecursionTest"):
			return CredentialPlugin{
				ConsumerIdentityTypeAttributes: map[runtime.Type]map[string]func(v any) (string, string){
					runtime.NewUnversionedType("RecursionTest"): {
						"path": func(v any) (string, string) {
							return "path", v.(string)
						},
					},
				},
			}, nil
		case runtime.NewUnversionedType("AWSSecretsManager"):
			return CredentialPlugin{
				ConsumerIdentityTypeAttributes: map[runtime.Type]map[string]func(v any) (string, string){
					runtime.NewUnversionedType("AWSSecretsManager"): {
						"secretId": func(v any) (string, string) {
							return "secretId", v.(string)
						},
					},
				},
				CredentialFunc: func(ctx context.Context, identity runtime.Identity, credentials runtime.Typed) (runtime.Typed, error) {
					typed, ok := credentials.(*v1.DirectCredentials)
					if !ok {
						return nil, fmt.Errorf("failed access")
					}

					if identity["secretId"] != "vault-access-creds" {
						return nil, fmt.Errorf("failed access")
					}
					if typed.Properties["roleid"] != "my-role-id" {
						return nil, fmt.Errorf("failed access")
					}
					return v1.CredentialsFromMap(map[string]string{
						"role_id":   "myvault.example.com-role",
						"secret_id": "myvault.example.com-secret",
					}), nil
				},
			}, nil
		case runtime.NewUnversionedType("HashiCorpVault"):
			return CredentialPlugin{
				ConsumerIdentityTypeAttributes: map[runtime.Type]map[string]func(v any) (string, string){
					runtime.NewUnversionedType("HashiCorpVault"): {
						"serverURL": func(v any) (string, string) {
							url, _ := url.Parse(v.(string))
							return runtime.IdentityAttributeHostname, url.Hostname()
						},
					},
				},
				CredentialFunc: func(ctx context.Context, identity runtime.Identity, credentials runtime.Typed) (runtime.Typed, error) {
					typed, ok := credentials.(*v1.DirectCredentials)
					if !ok {
						return nil, fmt.Errorf("failed access")
					}

					switch identity["hostname"] {
					case "myvault.example.com":
						roleid, secret := typed.Properties["role_id"], typed.Properties["secret_id"]
						if roleid != "myvault.example.com-role" || secret != "myvault.example.com-secret" {
							return nil, fmt.Errorf("failed access")
						}
						return v1.CredentialsFromMap(map[string]string{
							"role_id":   "other.vault.com-role",
							"secret_id": "other.vault.com-secret",
						}), nil
					case "other.vault.com":
						roleid, secret := typed.Properties["role_id"], typed.Properties["secret_id"]
						if roleid != "other.vault.com-role" || secret != "other.vault.com-secret" {
							return nil, fmt.Errorf("failed access")
						}
						return v1.CredentialsFromMap(map[string]string{
							"username": "foo",
							"password": "bar",
						}), nil
					}

					return v1.CredentialsFromMap(map[string]string{
						"vaultSecret": "vault-secret-for-https://" + identity["hostname"] + "/",
					}), nil
				},
			}, nil
		}

		return nil, fmt.Errorf("unsupported repository type %q", repoType)
	}

	graph, err := credentials.ToGraph(t.Context(), config, credentials.Options{
		RepositoryPluginProvider:       credentials.GetRepositoryPluginFn(getPluginRepositoryFn),
		CredentialPluginProvider:       credentials.GetCredentialPluginFn(getCredentialPluginsFn),
		CredentialRepositoryTypeScheme: runtime.NewScheme(runtime.WithAllowUnknown()),
	})
	if err != nil {
		return nil, err
	}
	return graph, nil
}

// TestResolveCredentials ensures credentials are correctly resolved
func TestResolveCredentials(t *testing.T) {
	for _, tc := range []struct {
		name        string
		yaml        string
		identity    runtime.Identity
		expected    map[string]string
		expectedErr require.ErrorAssertionFunc
	}{
		{
			"direct graph resolution",
			testYAML,
			runtime.Identity{
				"type":     "OCIRegistry",
				"hostname": "docker.io",
			},
			map[string]string{
				"username": "foo",
				"password": "bar",
			},
			require.NoError,
		},
		{
			"docker config based resolution",
			testYAML,
			runtime.Identity{
				"type":     "OCIRegistry",
				"hostname": "quay.io",
			},
			map[string]string{
				"username": "test1",
				"password": "bar",
			},
			require.NoError,
		},
		{
			"indirect resolution through repository",
			testYAML,
			runtime.Identity{
				"type":     "SomeCatchAllType",
				"hostname": "some-hostname.com",
			},
			map[string]string{
				"something-from-vault-repo": "some-value-from-vault",
			},
			require.NoError,
		},
		{
			"indirect resolution through repository",
			testYAML,
			runtime.Identity{
				"type":     "OCIRegistry",
				"hostname": "quay.io",
				"path":     "some-owner/some-repo",
			},
			map[string]string{
				"username": "some-owner",
				"password": "abc",
			},
			require.NoError,
		},
		{
			"credential resolution not found handling",
			testYAML,
			runtime.Identity{
				"type":     "OCIRegistry",
				"hostname": "notfound.io",
				"path":     "another-owner/another-repo",
			},
			map[string]string{
				"username": "some-owner",
				"password": "abc",
			},
			require.ErrorAssertionFunc(func(t require.TestingT, err error, i ...interface{}) {
				require.Error(t, err)
				require.ErrorIs(t, err, credentials.ErrNotFound)
			}),
		},
		{
			"plugin resolution error handling",
			testYAML,
			runtime.Identity{
				"type":     "ErrorRegistry",
				"hostname": "quay.io",
				"path":     "some-owner/some-repo",
			},
			map[string]string{
				"username": "some-owner",
				"password": "abc",
			},
			require.ErrorAssertionFunc(func(t require.TestingT, err error, i ...interface{}) {
				require.Error(t, err)
				require.ErrorIs(t, err, credentials.ErrUnknown)
			}),
		},
	} {
		t.Run(tc.name, func(t *testing.T) {
			r := require.New(t)
			graph, err := GetGraph(t, tc.yaml)
			r.NoError(err)
			credsByIdentity, err := graph.Resolve(t.Context(), tc.identity)
<<<<<<< HEAD
			r.NoError(err, "Failed to resolveFromGraph credentials")
			r.Equal(v1.CredentialsFromMap(tc.expected), credsByIdentity)
=======
			tc.expectedErr(t, err)
			if err != nil {
				return
			}
			r.Equal(tc.expected, credsByIdentity)
>>>>>>> 5e71a27f
		})
	}
}

func TestGraphRendering(t *testing.T) {
	for _, tc := range []struct {
		name        string
		yaml        string
		expectedErr string
	}{
		{
			"direct graph resolution",
			testYAML,
			"",
		},
		{
			"recursive resolution through repository",
			invalidRecursionYAML,
			dag.ErrSelfReference.Error(),
		},
		{
			"recursive resolution through indirect graph dependency",
			`
type: credentials.config.ocm.software
consumers:
  - identity:
      type: RecursionTest
      path: "recursive/path/a"
    credentials:
      - type: RecursionTest
        path: "recursive/path/b"
  - identity:
      type: RecursionTest
      path: "recursive/path/b"
    credentials:
      - type: RecursionTest
        path: "recursive/path/a"
`,
			"adding an edge from path=recursive/path/b,type=RecursionTest to path=recursive/path/a,type=RecursionTest would create a cycle",
		},
		{
			"recursive resolution through indirect graph dependency (resolved via path matching)",
			`
type: credentials.config.ocm.software
consumers:
  - identity:
      type: RecursionTest
      path: "recursive/path/a"
    credentials:
      - type: RecursionTest
        path: "recursive/path/b"
  - identity:
      type: RecursionTest
      path: "recursive/path/b"
    credentials:
      - type: RecursionTest
        path: "recursive/path/*"
`,
			"adding an edge from path=recursive/path/b,type=RecursionTest to path=recursive/path/*,type=RecursionTest would create a cycle",
		},
		{
			"recursive resolution through multiple edges leads to successful merged resolution",
			`
type: credentials.config.ocm.software
consumers:
  - identity:
      type: RecursionTest
      path: "recursive/path/abc"
    credentials:
      - type: RecursionTest
        path: "recursive/path/a"
      - type: RecursionTest
        path: "recursive/path/b"
  - identity:
      type: RecursionTest
      path: "recursive/path/a"
    credentials:
      - type: Credentials/v1
        properties:
          username: "abc"
  - identity:
      type: RecursionTest
      path: "recursive/path/b"
    credentials:
      - type: Credentials/v1
        properties:
          password: "def"
`,
			"",
		},
	} {
		t.Run(tc.name, func(t *testing.T) {
			r := require.New(t)
			_, err := GetGraph(t, tc.yaml)
			if tc.expectedErr != "" {
				r.Errorf(err, "Expected error")
				r.ErrorContains(err, tc.expectedErr)
			} else {
				r.NoError(err, "Failed to get graph")
			}
		})
	}
}

func TestResolutionErrors(t *testing.T) {
	id := runtime.Identity{
		"type": "not exists",
	}

	r := require.New(t)
	g, err := credentials.ToGraph(t.Context(), &credentialruntime.Config{}, credentials.Options{})
	require.NoError(t, err)
	creds, err := g.Resolve(t.Context(), id)
	r.Empty(creds)
	r.Error(err)
	r.ErrorIs(err, credentials.ErrNoDirectCredentials)
	r.ErrorContains(err, fmt.Sprintf("failed to resolve credentials for identity %q: credentials not found", id.String()))
	r.ErrorContains(err, "failed to match any node: no direct credentials found in graph")

	g, err = credentials.ToGraph(t.Context(), &credentialruntime.Config{}, credentials.Options{
		RepositoryPluginProvider: credentials.GetRepositoryPluginFn(func(ctx context.Context, repoType runtime.Typed) (credentials.RepositoryPlugin, error) {
			return RepositoryPlugin{
				RepositoryIdentityFunc: func(config runtime.Typed) (runtime.Identity, error) {
					return runtime.Identity{}, nil
				},
			}, nil
		}),
	})
	r.NoError(err)
	creds, err = g.Resolve(t.Context(), id)
	r.Empty(creds)
	r.Error(err)
	r.ErrorIs(err, credentials.ErrNoIndirectCredentials)
<<<<<<< HEAD
	r.ErrorContains(err, fmt.Sprintf("failed to resolve credentials for identity %q: no indirect credentials found in graph", id.String()))
}

func TestIdentityMerge(t *testing.T) {
	ctx := t.Context()
	r := require.New(t)
	yaml := `
type: credentials.config.ocm.software
consumers:
  - identity:
      type: OCIRegistry
      hostname: "docker.io"
    credentials:
      - type: Credentials/v1
        properties:
          username: user
  - identity:
      type: OCIRegistry
      hostname: "docker.io"
    credentials:
      - type: Credentials/v1
        properties:
          password: pass
`

	split := strings.Split(yaml, "---")
	var configs []*credentialruntime.Config
	for _, yaml := range split {
		var configv1 v1.Config
		r.NoError(config.Scheme.Decode(strings.NewReader(yaml), &configv1))
		configs = append(configs, credentialruntime.ConvertFromV1(&configv1))
	}

	graph, err := credentials.ToGraph(t.Context(), credentialruntime.Merge(configs...), credentials.Options{})
	r.NoError(err)

	creds, err := graph.Resolve(ctx, runtime.Identity{
		"type":     "OCIRegistry",
		"hostname": "docker.io",
	})
	r.NoError(err)
	r.NotNil(creds)
	r.IsType(&v1.DirectCredentials{}, creds)
	properties := creds.(*v1.DirectCredentials).Properties
	r.Equal("user", properties["username"])
	r.Equal("pass", properties["password"])
}

func TestCredentialMerge(t *testing.T) {
	ctx := t.Context()
	r := require.New(t)
	yaml := `
type: credentials.config.ocm.software
consumers:
  - identity:
      type: OCIRegistry
      hostname: "docker.io"
    credentials:
      - type: Credentials/v1
        properties:
          username: user
      - type: Credentials/v1
        properties:
          password: pass
`

	split := strings.Split(yaml, "---")
	var configs []*credentialruntime.Config
	for _, yaml := range split {
		var configv1 v1.Config
		r.NoError(config.Scheme.Decode(strings.NewReader(yaml), &configv1))
		configs = append(configs, credentialruntime.ConvertFromV1(&configv1))
	}

	graph, err := credentials.ToGraph(t.Context(), credentialruntime.Merge(configs...), credentials.Options{})
	r.NoError(err)

	creds, err := graph.Resolve(ctx, runtime.Identity{
		"type":     "OCIRegistry",
		"hostname": "docker.io",
	})
	r.NoError(err)
	r.NotNil(creds)
	r.IsType(&v1.DirectCredentials{}, creds)
	properties := creds.(*v1.DirectCredentials).Properties
	r.Equal("user", properties["username"])
	r.Equal("pass", properties["password"])
}

func TestCredential_Match_Partial_Match_in_Path(t *testing.T) {
	t.Run("loose query, but strict definition", func(t *testing.T) {
		ctx := t.Context()
		r := require.New(t)
		yaml := `
type: credentials.config.ocm.software
consumers:
  - identity:
      type: OCIRegistry
      hostname: "docker.io"
      path: "some-owner/some-repo"
    credentials:
      - type: Credentials/v1
        properties:
          username: user
`

		split := strings.Split(yaml, "---")
		var configs []*credentialruntime.Config
		for _, yaml := range split {
			var configv1 v1.Config
			r.NoError(config.Scheme.Decode(strings.NewReader(yaml), &configv1))
			configs = append(configs, credentialruntime.ConvertFromV1(&configv1))
		}

		graph, err := credentials.ToGraph(t.Context(), credentialruntime.Merge(configs...), credentials.Options{})
		r.NoError(err)

		creds, err := graph.Resolve(ctx, runtime.Identity{
			"type":     "OCIRegistry",
			"hostname": "docker.io",
		})
		r.Error(err)
		r.Nil(creds)
	})

	t.Run("strict query, but loose definition", func(t *testing.T) {
		ctx := t.Context()
		r := require.New(t)
		yaml := `
type: credentials.config.ocm.software
consumers:
  - identity:
      type: OCIRegistry
      hostname: "docker.io"
    credentials:
      - type: Credentials/v1
        properties:
          username: user
`

		split := strings.Split(yaml, "---")
		var configs []*credentialruntime.Config
		for _, yaml := range split {
			var configv1 v1.Config
			r.NoError(config.Scheme.Decode(strings.NewReader(yaml), &configv1))
			configs = append(configs, credentialruntime.ConvertFromV1(&configv1))
		}

		graph, err := credentials.ToGraph(t.Context(), credentialruntime.Merge(configs...), credentials.Options{})
		r.NoError(err)

		creds, err := graph.Resolve(ctx, runtime.Identity{
			"type":     "OCIRegistry",
			"hostname": "docker.io",
			"path":     "some-owner/some-repo",
		})
		r.NoError(err)
		r.NotNil(creds)
		r.IsType(&v1.DirectCredentials{}, creds)
		properties := creds.(*v1.DirectCredentials).Properties
		r.Equal("user", properties["username"])
	})

	t.Run("strict query, but loose definition (scheme) should be forbidden", func(t *testing.T) {
		ctx := t.Context()
		r := require.New(t)
		yaml := `
type: credentials.config.ocm.software
consumers:
  - identity:
      type: OCIRegistry
      hostname: "docker.io"
    credentials:
      - type: Credentials/v1
        properties:
          username: user
`

		split := strings.Split(yaml, "---")
		var configs []*credentialruntime.Config
		for _, yaml := range split {
			var configv1 v1.Config
			r.NoError(config.Scheme.Decode(strings.NewReader(yaml), &configv1))
			configs = append(configs, credentialruntime.ConvertFromV1(&configv1))
		}

		graph, err := credentials.ToGraph(t.Context(), credentialruntime.Merge(configs...), credentials.Options{})
		r.NoError(err)

		creds, err := graph.Resolve(ctx, runtime.Identity{
			"type":     "OCIRegistry",
			"hostname": "docker.io",
			"scheme":   "http",
		})
		r.Error(err)
		r.Nil(creds)
	})
}

func TestCredentialCustomType_Unrecognized(t *testing.T) {
	r := require.New(t)
	yaml := `
type: credentials.config.ocm.software
consumers:
  - identity:
      type: OCIRegistry
      hostname: "docker.io"
    credentials:
      - type: Credentials/v1
        properties:
          username: user
      - type: Custom/v1
        password: pass
`

	split := strings.Split(yaml, "---")
	var configs []*credentialruntime.Config
	for _, yaml := range split {
		var configv1 v1.Config
		r.NoError(config.Scheme.Decode(strings.NewReader(yaml), &configv1))
		configs = append(configs, credentialruntime.ConvertFromV1(&configv1))
	}

	_, err := credentials.ToGraph(t.Context(), credentialruntime.Merge(configs...), credentials.Options{})
	r.Error(err)
=======
	r.ErrorContains(err, fmt.Sprintf("failed to resolve credentials for identity %q: credentials not found", id.String()))
	r.ErrorContains(err, "no indirect credentials found in graph")
>>>>>>> 5e71a27f
}<|MERGE_RESOLUTION|>--- conflicted
+++ resolved
@@ -191,13 +191,9 @@
 						return v1.CredentialsFromMap(map[string]string{
 							"username": "test1",
 							"password": "bar",
-<<<<<<< HEAD
 						}), nil
-=======
-						}, nil
 					case "notfound.io":
 						return nil, nil
->>>>>>> 5e71a27f
 					default:
 						return nil, fmt.Errorf("failed access")
 					}
@@ -210,7 +206,7 @@
 						runtime.IdentityAttributeType: "ErrorRegistry",
 					}, nil
 				},
-				ResolveFunc: func(ctx context.Context, config runtime.Typed, identity runtime.Identity, credentials map[string]string) (resolved map[string]string, err error) {
+				ResolveFunc: func(ctx context.Context, config runtime.Typed, identity runtime.Identity, credentials runtime.Typed) (resolved runtime.Typed, err error) {
 					return nil, fmt.Errorf("some internal plugin error")
 				},
 			}, nil
@@ -363,7 +359,7 @@
 		name        string
 		yaml        string
 		identity    runtime.Identity
-		expected    map[string]string
+		expected    runtime.Typed
 		expectedErr require.ErrorAssertionFunc
 	}{
 		{
@@ -373,10 +369,10 @@
 				"type":     "OCIRegistry",
 				"hostname": "docker.io",
 			},
-			map[string]string{
+			v1.CredentialsFromMap(map[string]string{
 				"username": "foo",
 				"password": "bar",
-			},
+			}),
 			require.NoError,
 		},
 		{
@@ -386,10 +382,10 @@
 				"type":     "OCIRegistry",
 				"hostname": "quay.io",
 			},
-			map[string]string{
+			v1.CredentialsFromMap(map[string]string{
 				"username": "test1",
 				"password": "bar",
-			},
+			}),
 			require.NoError,
 		},
 		{
@@ -399,9 +395,9 @@
 				"type":     "SomeCatchAllType",
 				"hostname": "some-hostname.com",
 			},
-			map[string]string{
+			v1.CredentialsFromMap(map[string]string{
 				"something-from-vault-repo": "some-value-from-vault",
-			},
+			}),
 			require.NoError,
 		},
 		{
@@ -412,10 +408,10 @@
 				"hostname": "quay.io",
 				"path":     "some-owner/some-repo",
 			},
-			map[string]string{
+			v1.CredentialsFromMap(map[string]string{
 				"username": "some-owner",
 				"password": "abc",
-			},
+			}),
 			require.NoError,
 		},
 		{
@@ -426,10 +422,10 @@
 				"hostname": "notfound.io",
 				"path":     "another-owner/another-repo",
 			},
-			map[string]string{
+			v1.CredentialsFromMap(map[string]string{
 				"username": "some-owner",
 				"password": "abc",
-			},
+			}),
 			require.ErrorAssertionFunc(func(t require.TestingT, err error, i ...interface{}) {
 				require.Error(t, err)
 				require.ErrorIs(t, err, credentials.ErrNotFound)
@@ -443,10 +439,10 @@
 				"hostname": "quay.io",
 				"path":     "some-owner/some-repo",
 			},
-			map[string]string{
+			v1.CredentialsFromMap(map[string]string{
 				"username": "some-owner",
 				"password": "abc",
-			},
+			}),
 			require.ErrorAssertionFunc(func(t require.TestingT, err error, i ...interface{}) {
 				require.Error(t, err)
 				require.ErrorIs(t, err, credentials.ErrUnknown)
@@ -458,16 +454,11 @@
 			graph, err := GetGraph(t, tc.yaml)
 			r.NoError(err)
 			credsByIdentity, err := graph.Resolve(t.Context(), tc.identity)
-<<<<<<< HEAD
-			r.NoError(err, "Failed to resolveFromGraph credentials")
-			r.Equal(v1.CredentialsFromMap(tc.expected), credsByIdentity)
-=======
 			tc.expectedErr(t, err)
 			if err != nil {
 				return
 			}
 			r.Equal(tc.expected, credsByIdentity)
->>>>>>> 5e71a27f
 		})
 	}
 }
@@ -601,8 +592,8 @@
 	r.Empty(creds)
 	r.Error(err)
 	r.ErrorIs(err, credentials.ErrNoIndirectCredentials)
-<<<<<<< HEAD
-	r.ErrorContains(err, fmt.Sprintf("failed to resolve credentials for identity %q: no indirect credentials found in graph", id.String()))
+	r.ErrorContains(err, fmt.Sprintf("failed to resolve credentials for identity %q: credentials not found", id.String()))
+	r.ErrorContains(err, "no indirect credentials found in graph")
 }
 
 func TestIdentityMerge(t *testing.T) {
@@ -827,8 +818,4 @@
 
 	_, err := credentials.ToGraph(t.Context(), credentialruntime.Merge(configs...), credentials.Options{})
 	r.Error(err)
-=======
-	r.ErrorContains(err, fmt.Sprintf("failed to resolve credentials for identity %q: credentials not found", id.String()))
-	r.ErrorContains(err, "no indirect credentials found in graph")
->>>>>>> 5e71a27f
 }