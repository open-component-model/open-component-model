--- conflicted
+++ resolved
@@ -31,17 +31,9 @@
         sh: find {{ .ROOT_DIR }}/bindings/go -name go.mod -exec dirname {} \; | sed 's|{{ .ROOT_DIR }}/bindings/go/||'
     cmds:
       - for: { var: GO_MODULES }
-<<<<<<< HEAD
-        cmd: 'ocmtypegen {{ .ROOT_DIR }}/bindings/go/{{.ITEM}}'
-=======
         cmd: '{{ .ROOT_DIR }}/tmp/bin/ocmtypegen {{ .ROOT_DIR }}/bindings/go/{{.ITEM}}'
->>>>>>> a5ccd214
 
   ocmtypegen/test:
     desc: "Run OCM Type Generation test"
     cmds:
-<<<<<<< HEAD
-      - ocmtypegen {{ .TASKFILE_DIR }}/ocmtypegen/test
-=======
-      - cmd: 'go run {{ .TASKFILE_DIR }}/ocmtypegen/... {{ .TASKFILE_DIR }}/ocmtypegen/test'
->>>>>>> a5ccd214
+      - cmd: 'go run {{ .TASKFILE_DIR }}/ocmtypegen/... {{ .TASKFILE_DIR }}/ocmtypegen/test'