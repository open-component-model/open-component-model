package jsonschemagen

import (
	"encoding/json"
	"go/ast"
	"maps"
	"os"
	"path/filepath"
	"strconv"
	"strings"

	"ocm.software/open-component-model/bindings/go/generator/universe"
)

const (
	BaseMarker = "+ocm:jsonschema-gen"
)

// HasMarkerKey reports whether a type is annotated with the given marker.
// It checks both the TypeSpec doc and the GenDecl doc.
func HasMarkerKey(ts *ast.TypeSpec, gd *ast.GenDecl, key string) bool {
	return commentGroupHasMarker(ts.Doc, key) ||
		commentGroupHasMarker(gd.Doc, key)
}

func commentGroupHasMarker(cg *ast.CommentGroup, marker string) bool {
	if cg == nil {
		return false
	}
	for _, c := range cg.List {
		if strings.Contains(c.Text, marker) {
			return true
		}
	}
	return false
}

func ExtractMarkerMapFromField(cg *ast.Field, base string) map[string]string {
	if cg == nil {
		return map[string]string{}
	}
	result := map[string]string{}
	if cg.Comment != nil {
		maps.Copy(result, ExtractMarkers(cg.Comment, base))
	}
	if cg.Doc != nil {
		maps.Copy(result, ExtractMarkers(cg.Doc, base))
	}
	return result
}

func ExtractMarkerMap(ts *ast.TypeSpec, gd *ast.GenDecl, base string) map[string]string {
	out := map[string]string{}
	for k, v := range ExtractMarkers(ts.Doc, base) {
		out[k] = v
	}
	for k, v := range ExtractMarkers(gd.Doc, base) {
		out[k] = v
	}
	return out
}

// ExtractMarkers collects all <key>=<value> pairs for a given base marker.
//
// Examples:
//
//	// +ocm:jsonschema-gen:min=1,max=3
//	// +ocm:jsonschema-gen:maximum=5
//
// Returns: {"min":"1","max":"3","maximum":"5"}.
func ExtractMarkers(cg *ast.CommentGroup, base string) map[string]string {
	out := map[string]string{}
	if cg == nil {
		return out
	}

	for _, c := range cg.List {
		line := extractCommentLine(c.Text)

		idx := strings.Index(line, base+":")
		if idx < 0 {
			continue
		}

		rest := strings.TrimSpace(line[idx+len(base+":"):])
		if rest == "" {
			continue
		}

		segments := strings.Split(rest, ",")

		var lastKey string
		for _, seg := range segments {
			seg = strings.TrimSpace(seg)
			if seg == "" {
				continue
			}

			// key=value?
			if kv := strings.SplitN(seg, "=", 2); len(kv) == 2 {
				key := strings.TrimSpace(kv[0])
				val := strings.TrimSpace(kv[1])
				if key == "" || val == "" {
					continue
				}

				// append if key already exists
				if old, ok := out[key]; ok {
					out[key] = old + "," + val
				} else {
					out[key] = val
				}

				lastKey = key
				continue
			}

			// continuation
			if lastKey != "" {
				out[lastKey] = out[lastKey] + "," + seg
			}
		}
	}

	return out
}

func ApplyNumericMarkers(s *JSONSchemaDraft202012, markers map[string]string) {
	if s == nil || len(markers) == 0 {
		return
	}

	// Aliases → canonical JSON Schema keywords
	normalize := map[string]string{
		"min":              "minimum",
		"minimum":          "minimum",
		"max":              "maximum",
		"maximum":          "maximum",
		"exclusiveMin":     "exclusiveMinimum",
		"exclusiveMinimum": "exclusiveMinimum",
		"exclusiveMax":     "exclusiveMaximum",
		"exclusiveMaximum": "exclusiveMaximum",
		"multipleOf":       "multipleOf",
	}

	// Dispatch table to setter functions
	setters := map[string]func(float64){
		"minimum": func(v float64) {
			s.Minimum = Ptr(v)
		},
		"maximum": func(v float64) {
			s.Maximum = Ptr(v)
		},
		"exclusiveMinimum": func(v float64) {
			s.ExclusiveMinimum = Ptr(v)
		},
		"exclusiveMaximum": func(v float64) {
			s.ExclusiveMaximum = Ptr(v)
		},
	}

	for rawKey, rawVal := range markers {
		key, ok := normalize[rawKey]
		if !ok {
			continue
		}

		f, err := strconv.ParseFloat(rawVal, 64)
		if err != nil {
			continue
		}

		if set, exists := setters[key]; exists {
			set(f)
		}
	}
}

func ApplyEnumMarkers(s *JSONSchemaDraft202012, markers map[string]string) {
	if s == nil || len(markers) == 0 {
		return
	}

	rawMain, hasMain := markers["enum"]
	rawDep, hasDep := markers["enum:deprecated"]

	// nothing to do
	if !hasMain && !hasDep {
		return
	}

	// collect all values in order, with dedup:
	// 1) all from enum
	// 2) then any additional from enum:deprecated
	var order []string
	seen := make(map[string]struct{})

	addVals := func(raw string) {
		if raw == "" {
			return
		}
		for _, e := range strings.Split(raw, ",") {
			v := strings.TrimSpace(e)
			if v == "" {
				continue
			}
			if _, ok := seen[v]; ok {
				continue
			}
			seen[v] = struct{}{}
			order = append(order, v)
		}
	}

	if hasMain {
		addVals(rawMain)
	}
	if hasDep {
		addVals(rawDep)
	}

	// build deprecated set from enum:deprecated
	depSet := make(map[string]struct{})
	if hasDep {
		for _, e := range strings.Split(rawDep, ",") {
			v := strings.TrimSpace(e)
			if v == "" {
				continue
			}
			depSet[v] = struct{}{}
		}
	}

	var oneOf []*JSONSchemaDraft202012
	for _, v := range order {
		constVal := inferConstValue(string(s.Type), v)

		_, isDeprecated := depSet[v]
		var deprecatedPtr *bool
		if isDeprecated {
			b := true
			deprecatedPtr = &b // omit field when not deprecated
		}

		oneOf = append(oneOf, &JSONSchemaDraft202012{
			Const:      constVal,
			Deprecated: deprecatedPtr,
		})
	}

	if len(oneOf) > 0 {
		s.OneOf = oneOf
	}
}

func inferConstValue(schemaType, raw string) any {
	switch schemaType {
	case "integer":
		if i, err := strconv.ParseInt(raw, 10, 64); err == nil {
			return i
		}
	case "number":
		if f, err := strconv.ParseFloat(raw, 64); err == nil {
			return f
		}
	}
	return raw
}

<<<<<<< HEAD
func SchemaFromMarker(markers map[string]string) (string, bool) {
=======
func SchemaFromUniverseType(ti *universe.TypeInfo) (string, bool) {
	markers := ExtractMarkerMap(ti.TypeSpec, ti.GenDecl, BaseMarker)
>>>>>>> af5fbed3
	if markers == nil {
		return "", false
	}
	schemaFrom, ok := markers["schema-from"]
	return schemaFrom, ok && schemaFrom != ""
}

func ApplyFileMarkers(base *JSONSchemaDraft202012, schema string, path string) {
	basePath := filepath.Dir(path)
	source, err := os.OpenInRoot(basePath, schema)
	if err != nil {
		panic(err)
	}
	defer func() {
		_ = source.Close()
	}()
	if err := json.NewDecoder(source).Decode(base); err != nil {
		panic(err)
	}
}<|MERGE_RESOLUTION|>--- conflicted
+++ resolved
@@ -267,12 +267,8 @@
 	return raw
 }
 
-<<<<<<< HEAD
-func SchemaFromMarker(markers map[string]string) (string, bool) {
-=======
 func SchemaFromUniverseType(ti *universe.TypeInfo) (string, bool) {
 	markers := ExtractMarkerMap(ti.TypeSpec, ti.GenDecl, BaseMarker)
->>>>>>> af5fbed3
 	if markers == nil {
 		return "", false
 	}
