--- conflicted
+++ resolved
@@ -69,12 +69,9 @@
 	return h.Sum64()
 }
 
-<<<<<<< HEAD
-=======
 // String returns a stable fmt.Stringer "native" format representation of the identity.
 // It can be used for stable string comparison. For generation of unique identities as hashes
 // use CanonicalHashV1 instead.
->>>>>>> e6e9191c
 func (i Identity) String() string {
 	parts := make([]string, 0, len(i))
 	for key := range slices.Values(slices.Sorted(maps.Keys(i))) {
@@ -83,11 +80,8 @@
 	return strings.Join(parts, ",")
 }
 
-<<<<<<< HEAD
-=======
 // ParseIdentity parses a string into an Identity, using the format "key=value,key2=value2".
 // ParseIdentity is able to parse all Identities returned from Identity.String.
->>>>>>> e6e9191c
 func ParseIdentity(s string) (Identity, error) {
 	parts := strings.Split(s, ",")
 	identity := make(Identity, len(parts))
