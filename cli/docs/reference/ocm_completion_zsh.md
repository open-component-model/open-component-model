--- conflicted
+++ resolved
@@ -51,41 +51,6 @@
 ### Options inherited from parent commands
 
 ```
-<<<<<<< HEAD
-      --config string             supply configuration by a given configuration file.
-                                  By default (without specifying custom locations with this flag), the file will be read from one of the well known locations:
-                                  1. The path specified in the OCM_CONFIG_PATH environment variable
-                                  2. The XDG_CONFIG_HOME directory (if set), or the default XDG home ($HOME/.config), or the user's home directory
-                                  - $XDG_CONFIG_HOME/ocm/config
-                                  - $XDG_CONFIG_HOME/.ocmconfig
-                                  - $HOME/.config/ocm/config
-                                  - $HOME/.config/.ocmconfig
-                                  - $HOME/.ocm/config
-                                  - $HOME/.ocmconfig
-                                  3. The current working directory:
-                                  - $PWD/ocm/config
-                                  - $PWD/.ocmconfig
-                                  4. The directory of the current executable:
-                                  - $EXE_DIR/ocm/config
-                                  - $EXE_DIR/.ocmconfig
-                                  Using the option, this configuration file be used instead of the lookup above.
-      --logformat enum            set the log output format that is used to print individual logs
-                                     json: Output logs in JSON format, suitable for machine processing
-                                     text: Output logs in human-readable text format, suitable for console output
-                                  (must be one of [json text]) (default text)
-      --loglevel enum             sets the logging level
-                                     debug: Show all logs including detailed debugging information
-                                     info:  Show informational messages and above
-                                     warn:  Show warnings and errors only (default)
-                                     error: Show errors only
-                                  (must be one of [debug error info warn]) (default info)
-      --logoutput enum            set the log output destination
-                                     stdout: Write logs to standard output (default)
-                                     stderr: Write logs to standard error, useful for separating logs from normal output
-                                  (must be one of [stderr stdout]) (default stdout)
-      --plugin-directory string   default directory path for ocm plugins. (default "$HOME/.config/ocm/plugins")
-      --temp-folder string        Specify a custom temporary folder path for filesystem operations.
-=======
       --config string                      supply configuration by a given configuration file.
                                            By default (without specifying custom locations with this flag), the file will be read from one of the well known locations:
                                            1. The path specified in the OCM_CONFIG_PATH environment variable
@@ -117,9 +82,9 @@
                                               stdout: Write logs to standard output
                                               stderr: Write logs to standard error, useful for separating logs from normal output
                                            (must be one of [stderr stdout]) (default stderr)
+      --plugin-directory string            default directory path for ocm plugins. (default "$HOME/.config/ocm/plugins")
       --plugin-shutdown-timeout duration   Timeout for plugin shutdown. If a plugin does not shut down within this time, it is forcefully killed (default 10s)
       --temp-folder string                 Specify a custom temporary folder path for filesystem operations.
->>>>>>> 5ac114a2
 ```
 
 ### SEE ALSO
