--- conflicted
+++ resolved
@@ -80,13 +80,6 @@
 		return createPathMatcherProvider(ctx, repoProvider, credentialGraph, options.repository, options.componentPatterns, pathMatchers)
 	case len(pathMatchers) == 0 && len(fallbackResolvers) == 0 && options.repository != nil:
 		slog.DebugContext(ctx, "no resolvers configured, using repository reference as resolver")
-<<<<<<< HEAD
-		// Default to "*" pattern if no patterns specified and repository is provided
-		if len(options.componentPatterns) == 0 {
-			options.componentPatterns = []string{"*"}
-		}
-=======
->>>>>>> d60ed0b6
 		return createSimplePathMatcherProvider(ctx, repoProvider, credentialGraph, options.repository)
 	}
 	return nil, nil
@@ -176,7 +169,6 @@
 
 		// add component matchers to index 0 to have the highest priority
 		finalResolvers = append(componentMatchers, finalResolvers...)
-<<<<<<< HEAD
 
 		// Add wildcard matcher at the end as catch-all
 		finalResolvers = append(finalResolvers, &resolverspec.Resolver{
@@ -258,98 +250,5 @@
 	config *genericv1.Config,
 	ref *compref.Ref,
 ) (ComponentVersionRepositoryForComponentProvider, error) {
-	var repo runtime.Typed
-	var componentPatterns []string
-
-	if ref != nil {
-		repo = ref.Repository
-		if ref.Component != "" {
-			componentPatterns = []string{ref.Component}
-		}
-	}
-	return NewComponentRepositoryProvider(ctx, repoProvider, credentialGraph, WithConfig(config), WithRepository(repo), WithComponentPatterns(componentPatterns))
-=======
-
-		// Add wildcard matcher at the end as catch-all
-		finalResolvers = append(finalResolvers, &resolverspec.Resolver{
-			Repository:           &raw,
-			ComponentNamePattern: "*",
-		})
-
-		pathMatchers = finalResolvers
-	}
-
-	return &resolverProvider{
-		repoProvider: repoProvider,
-		graph:        credentialGraph,
-		provider:     pathmatcher.NewSpecProvider(ctx, pathMatchers),
-	}, nil
-}
-
-// RepositoryResolverOptions holds configuration for NewComponentRepositoryProvider.
-type RepositoryResolverOptions struct {
-	config            *genericv1.Config
-	repository        runtime.Typed
-	componentPatterns []string
-}
-
-// RepositoryResolverOption is a function that configures RepositoryResolverOptions.
-type RepositoryResolverOption func(*RepositoryResolverOptions)
-
-// WithConfig sets the configuration containing resolver definitions.
-// The config can contain both path matcher resolvers and fallback resolvers (deprecated).
-func WithConfig(config *genericv1.Config) RepositoryResolverOption {
-	return func(o *RepositoryResolverOptions) {
-		o.config = config
-	}
-}
-
-// WithRepository sets the repository specification.
-func WithRepository(repo runtime.Typed) RepositoryResolverOption {
-	return func(o *RepositoryResolverOptions) {
-		o.repository = repo
-	}
-}
-
-// WithComponentPatterns sets the component name patterns for high-priority resolvers.
-func WithComponentPatterns(patterns []string) RepositoryResolverOption {
-	return func(o *RepositoryResolverOptions) {
-		o.componentPatterns = patterns
-	}
-}
-
-// WithComponentRef sets the repository and component pattern from a component reference.
-// This is a convenience function that extracts both repository and component name from a compref.Ref.
-// If ref is nil or ref.Component is empty, only the repository is set (if present).
-func WithComponentRef(ref *compref.Ref) RepositoryResolverOption {
-	return func(o *RepositoryResolverOptions) {
-		if ref == nil {
-			return
-		}
-		o.repository = ref.Repository
-		if ref.Component != "" {
-			o.componentPatterns = []string{ref.Component}
-		}
-	}
-}
-
-// NewComponentVersionRepositoryForComponentProvider creates a new ComponentVersionRepositoryForComponentProvider based on the provided
-// component reference and configuration.
-//
-// Behaviour depends on what is provided:
-//   - Only ref (no config): Creates a simple resolver using ref.Repository with wildcard "*" pattern (ref.Component is ignored)
-//   - Only config: Uses resolvers from config (path matchers or fallback resolvers - deprecated)
-//   - Both ref and config: Config determines resolver type; ref.Component gets highest priority, config resolvers get middle priority,
-//     ref.Repository with "*" gets lowest priority as catch-all
-//
-// Returns an error if the config contains both path matcher and fallback resolver types simultaneously (mutually exclusive).
-// Returns an error if neither a componentReference nor a configuration is provided
-func NewComponentVersionRepositoryForComponentProvider(ctx context.Context,
-	repoProvider repository.ComponentVersionRepositoryProvider,
-	credentialGraph credentials.GraphResolver,
-	config *genericv1.Config,
-	ref *compref.Ref,
-) (ComponentVersionRepositoryForComponentProvider, error) {
 	return NewComponentRepositoryProvider(ctx, repoProvider, credentialGraph, WithConfig(config), WithComponentRef(ref))
->>>>>>> d60ed0b6
 }