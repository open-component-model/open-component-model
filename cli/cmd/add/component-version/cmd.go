package componentversion

import (
	"context"
	"fmt"
	"io"
	"log/slog"
	"os"
	"path/filepath"
	"strings"
	"time"

	"github.com/jedib0t/go-pretty/v6/progress"
	"github.com/spf13/cobra"
	"sigs.k8s.io/yaml"

	"ocm.software/open-component-model/bindings/go/blob"
	"ocm.software/open-component-model/bindings/go/constructor"
	constructorruntime "ocm.software/open-component-model/bindings/go/constructor/runtime"
	constructorv1 "ocm.software/open-component-model/bindings/go/constructor/spec/v1"
	"ocm.software/open-component-model/bindings/go/credentials"
	descriptor "ocm.software/open-component-model/bindings/go/descriptor/runtime"
	ctfv1 "ocm.software/open-component-model/bindings/go/oci/spec/repository/v1/ctf"
	ociv1 "ocm.software/open-component-model/bindings/go/oci/spec/repository/v1/oci"
	"ocm.software/open-component-model/bindings/go/plugin/manager"
	"ocm.software/open-component-model/bindings/go/plugin/manager/registries/resource"
	"ocm.software/open-component-model/bindings/go/repository"
	"ocm.software/open-component-model/bindings/go/runtime"
	"ocm.software/open-component-model/cli/cmd/setup/hooks"
	ocmctx "ocm.software/open-component-model/cli/internal/context"
	"ocm.software/open-component-model/cli/internal/flags/enum"
	"ocm.software/open-component-model/cli/internal/flags/file"
	"ocm.software/open-component-model/cli/internal/flags/log"
	"ocm.software/open-component-model/cli/internal/reference/compref"
	"ocm.software/open-component-model/cli/internal/repository/ocm"
	ocmsync "ocm.software/open-component-model/cli/internal/sync"
)

const (
	FlagConcurrencyLimit                   = "concurrency-limit"
	FlagRepositoryRef                      = "repository"
	FlagComponentConstructorPath           = "constructor"
	FlagBlobCacheDirectory                 = "blob-cache-directory"
	FlagComponentVersionConflictPolicy     = "component-version-conflict-policy"
	FlagExternalComponentVersionCopyPolicy = "external-component-version-copy-policy"
	FlagSkipReferenceDigestProcessing      = "skip-reference-digest-processing"

	DefaultComponentConstructorBaseName = "component-constructor"
	LegacyDefaultArchiveName            = "transport-archive"
)

type ComponentVersionConflictPolicy string

const (
	ComponentVersionConflictPolicyAbortAndFail ComponentVersionConflictPolicy = "abort-and-fail"
	ComponentVersionConflictPolicySkip         ComponentVersionConflictPolicy = "skip"
	ComponentVersionConflictPolicyReplace      ComponentVersionConflictPolicy = "replace"
)

type ExternalComponentVersionCopyPolicy string

const (
	ExternalComponentVersionCopyPolicyCopyOrFail ExternalComponentVersionCopyPolicy = "copy-or-fail"
	ExternalComponentVersionCopyPolicySkip       ExternalComponentVersionCopyPolicy = "skip"
)

func (p ExternalComponentVersionCopyPolicy) ToConstructorPolicy() constructor.ExternalComponentVersionCopyPolicy {
	switch p {
	case ExternalComponentVersionCopyPolicyCopyOrFail:
		return constructor.ExternalComponentVersionCopyPolicyCopyOrFail
	case ExternalComponentVersionCopyPolicySkip:
		return constructor.ExternalComponentVersionCopyPolicySkip
	default:
		return constructor.ExternalComponentVersionCopyPolicySkip
	}
}

func ExternalComponentVersionCopyPolicies() []string {
	return []string{
		string(ExternalComponentVersionCopyPolicySkip),
		string(ExternalComponentVersionCopyPolicyCopyOrFail),
	}
}

func (p ComponentVersionConflictPolicy) ToConstructorConflictPolicy() constructor.ComponentVersionConflictPolicy {
	switch p {
	case ComponentVersionConflictPolicyReplace:
		return constructor.ComponentVersionConflictReplace
	case ComponentVersionConflictPolicySkip:
		return constructor.ComponentVersionConflictSkip
	default:
		return constructor.ComponentVersionConflictAbortAndFail
	}
}

func ComponentVersionConflictPolicies() []string {
	return []string{
		string(ComponentVersionConflictPolicyAbortAndFail),
		string(ComponentVersionConflictPolicySkip),
		string(ComponentVersionConflictPolicyReplace),
	}
}

func New() *cobra.Command {
	cmd := &cobra.Command{
		Use:        "component-version",
		Aliases:    []string{"cv", "componentversion", "component-versions", "cvs", "componentversions"},
		SuggestFor: []string{"component", "components", "version", "versions"},
		Short:      fmt.Sprintf("Add component version(s) to an OCM Repository based on a %[1]q file", DefaultComponentConstructorBaseName),
		Args:       cobra.NoArgs,
		Long: fmt.Sprintf(`Add component version(s) to an OCM repository that can be reused for transfers.

A %[1]q file is used to specify the component version(s) to be added. It can contain both a single component or many components.

By default, the command will look for a file named "%[1]s.yaml" or "%[1]s.yml" in the current directory.
If given a path to a directory, the command will look for a file named "%[1]s.yaml" or "%[1]s.yml" in that directory.
If given a path to a file, the command will attempt to use that file as the %[1]q file.

If you provide a working directory, all paths in the %[1]q file will be resolved relative to that directory.
Otherwise the path to the %[1]q file will be used as the working directory.
You are only allowed to reference files within the working directory or sub-directories of the working directory.

Repository Reference Format:
	[type::]{repository}

For known types, currently only {%[2]s} are supported, which can be shortened to {%[3]s} respectively for convenience.

If no type is given, the repository specification is interpreted based on introspection and heuristics:

- URL schemes or domain patterns -> OCI registry
- Local paths -> CTF archive

In case the CTF archive does not exist, it will be created by default.
If not specified, it will be created with the name "transport-archive".
`,
			DefaultComponentConstructorBaseName,
			strings.Join([]string{ociv1.Type, ctfv1.Type}, "|"),
			strings.Join([]string{ociv1.ShortType, ociv1.ShortType2, ctfv1.ShortType, ctfv1.ShortType2}, "|"),
		),
		Example: strings.TrimSpace(fmt.Sprintf(`
Adding component versions to a CTF archive:

add component-version --%[1]s ./path/to/transport-archive --%[2]s ./path/to/%[3]s.yaml
add component-version --%[1]s /tmp/my-archive --%[2]s constructor.yaml

Adding component versions to an OCI registry:

add component-version --%[1]s ghcr.io/my-org/my-repo --%[2]s %[3]s.yaml
add component-version --%[1]s https://my-registry.com/my-repo --%[2]s %[3]s.yaml
add component-version --%[1]s localhost:5000/my-repo --%[2]s %[3]s.yaml

Specifying repository types explicitly:

add component-version --%[1]s ctf::./local/archive --%[2]s %[3]s.yaml
add component-version --%[1]s oci::http://localhost:8080/my-repo --%[2]s %[3]s.yaml
`, FlagRepositoryRef, FlagComponentConstructorPath, DefaultComponentConstructorBaseName)),
		RunE:              AddComponentVersion,
		PersistentPreRunE: persistentPreRunE,
		DisableAutoGenTag: true,
	}

	cmd.Flags().Int(FlagConcurrencyLimit, 4, "maximum number of component versions that can be constructed concurrently.")
	cmd.Flags().StringP(FlagRepositoryRef, string(FlagRepositoryRef[0]), LegacyDefaultArchiveName, "repository ref")
	file.VarP(cmd.Flags(), FlagComponentConstructorPath, string(FlagComponentConstructorPath[0]), DefaultComponentConstructorBaseName+".yaml", "path to the component constructor file")
	cmd.Flags().String(FlagBlobCacheDirectory, filepath.Join(".ocm", "cache"), "path to the blob cache directory")
	enum.Var(cmd.Flags(), FlagComponentVersionConflictPolicy, ComponentVersionConflictPolicies(), "policy to apply when a component version already exists in the repository")
	enum.Var(cmd.Flags(), FlagExternalComponentVersionCopyPolicy, ExternalComponentVersionCopyPolicies(), "policy to apply when a component reference to a component version outside of the constructor or target repository is encountered")
	cmd.Flags().Bool(FlagSkipReferenceDigestProcessing, false, "skip digest processing for resources and sources. Any resource referenced via access type will not have their digest updated.")

	return cmd
}

func persistentPreRunE(cmd *cobra.Command, _ []string) error {
	constructorFile, err := getComponentConstructorFile(cmd)
	if err != nil {
		return fmt.Errorf("getting component constructor failed: %w", err)
	}

	// If the working directory isn't set yet, default to the constructorFile file's dir.
	cfg := hooks.Config{}
	ctx := cmd.Context()
	if fsCfg := ocmctx.FromContext(ctx).FilesystemConfig(); fsCfg == nil || fsCfg.WorkingDirectory == "" {
		path := constructorFile.String()
		// if our flag is not absolute, make it absolute to pass into potential plugins
		if path, err = filepath.Abs(path); err != nil {
			return err
		}
		cfg.WorkingDirectory = filepath.Dir(path)
		slog.DebugContext(ctx, "setting working directory from constructorFile path",
			slog.String("working-directory", cfg.WorkingDirectory))
	}

	if err := hooks.PreRunEWithConfig(cmd, cfg); err != nil {
		return fmt.Errorf("pre-run configuration for component constructors failed: %w", err)
	}

	return nil
}

func AddComponentVersion(cmd *cobra.Command, _ []string) error {
	ctx := cmd.Context()
	pluginManager := ocmctx.FromContext(cmd.Context()).PluginManager()
	if pluginManager == nil {
		return fmt.Errorf("could not retrieve plugin manager from context")
	}

	ocmContext := ocmctx.FromContext(ctx)
	if ocmContext == nil {
		return fmt.Errorf("no OCM context found")
	}

	credentialGraph := ocmctx.FromContext(cmd.Context()).CredentialGraph()
	if credentialGraph == nil {
		return fmt.Errorf("could not retrieve credential graph from context")
	}

	concurrencyLimit, err := cmd.Flags().GetInt(FlagConcurrencyLimit)
	if err != nil {
		return fmt.Errorf("getting concurrency-limit flag failed: %w", err)
	}

	skipReferenceDigestProcessing, err := cmd.Flags().GetBool(FlagSkipReferenceDigestProcessing)
	if err != nil {
		return fmt.Errorf("getting skip-reference-digest-processing flag failed: %w", err)
	}

	cvConflictPolicy, err := enum.Get(cmd.Flags(), FlagComponentVersionConflictPolicy)
	if err != nil {
		return fmt.Errorf("getting component-version-conflict-policy flag failed: %w", err)
	}

	evCopyPolicy, err := enum.Get(cmd.Flags(), FlagExternalComponentVersionCopyPolicy)
	if err != nil {
		return fmt.Errorf("getting external-component-version-copy-policy flag failed: %w", err)
	}

	repoSpec, err := GetRepositorySpec(cmd)
	if err != nil {
		return fmt.Errorf("getting repository spec failed: %w", err)
	}

	cacheDir, err := cmd.Flags().GetString(FlagBlobCacheDirectory)
	if err != nil {
		return fmt.Errorf("getting blob cache directory flag failed: %w", err)
	}

	constructorFile, err := getComponentConstructorFile(cmd)
	if err != nil {
		return fmt.Errorf("getting component constructor path failed: %w", err)
	}

	constructorSpec, err := GetComponentConstructor(constructorFile)
	if err != nil {
		return fmt.Errorf("getting component constructor failed: %w", err)
	}

	config := ocmctx.FromContext(cmd.Context()).Configuration()

<<<<<<< HEAD
	repoProvider, err := ocm.NewComponentVersionRepositoryProvider(cmd.Context(), pluginManager, credentialGraph, config, nil)
=======
	repoProvider, err := ocm.NewComponentVersionRepositoryForComponentProvider(cmd.Context(), pluginManager.ComponentVersionRepositoryRegistry, credentialGraph, config, nil)
>>>>>>> 3f3208d6
	if err != nil {
		return fmt.Errorf("could not initialize ocm repository: %w", err)
	}

	instance := &constructorProvider{
		cache:              cacheDir,
		targetRepoSpec:     repoSpec,
		repositoryProvider: repoProvider,
		pluginManager:      pluginManager,
		graph:              credentialGraph,
	}

	opts := constructor.Options{
		TargetRepositoryProvider:            instance,
		ResourceRepositoryProvider:          instance,
		SourceInputMethodProvider:           instance,
		ResourceInputMethodProvider:         instance,
		ExternalComponentRepositoryProvider: instance,
		CredentialProvider:                  instance.graph,
		ConcurrencyLimit:                    concurrencyLimit,
		ComponentVersionConflictPolicy:      ComponentVersionConflictPolicy(cvConflictPolicy).ToConstructorConflictPolicy(),
		ExternalComponentVersionCopyPolicy:  ExternalComponentVersionCopyPolicy(evCopyPolicy).ToConstructorPolicy(),
	}
	if !skipReferenceDigestProcessing {
		opts.ResourceDigestProcessorProvider = instance
	}

	opts, stop, err := registerConstructorProgressTracker(cmd, opts)
	if err != nil {
		return fmt.Errorf("registering constructor progress tracker failed: %w", err)
	}
	defer stop()

	_, err = constructor.ConstructDefault(cmd.Context(), constructorSpec, opts)

	return err
}

func GetRepositorySpec(cmd *cobra.Command) (runtime.Typed, error) {
	repositoryRef, err := cmd.Flags().GetString(FlagRepositoryRef)
	if err != nil {
		return nil, fmt.Errorf("getting repository reference flag failed: %w", err)
	}

	typed, err := compref.ParseRepository(repositoryRef)
	if err != nil {
		return nil, fmt.Errorf("failed to parse repository: %w", err)
	}

	if ctfRepo, ok := typed.(*ctfv1.Repository); ok {
		logger, err := log.GetBaseLogger(cmd)
		if err != nil {
			return nil, fmt.Errorf("getting base logger failed: %w", err)
		}

		logger.Debug("setting access mode for CTF repository", "path", ctfRepo.Path, "ref", repositoryRef)

		var accessMode ctfv1.AccessMode = ctfv1.AccessModeReadWrite
		if _, err := os.Stat(ctfRepo.Path); os.IsNotExist(err) {
			accessMode += "|" + ctfv1.AccessModeCreate
		}
		ctfRepo.AccessMode = accessMode
	}

	return typed, nil
}

func GetComponentConstructor(file *file.Flag) (*constructorruntime.ComponentConstructor, error) {
	path := file.String()
	constructorStream, err := file.Open()
	if err != nil {
		return nil, fmt.Errorf("opening component constructor %q failed: %w", path, err)
	}
	constructorData, err := io.ReadAll(constructorStream)
	if err != nil {
		return nil, fmt.Errorf("reading component constructor %q failed: %w", path, err)
	}

	data := constructorv1.ComponentConstructor{}
	if err := yaml.Unmarshal(constructorData, &data); err != nil {
		return nil, fmt.Errorf("unmarshalling component constructor %q failed: %w", path, err)
	}

	return constructorruntime.ConvertToRuntimeConstructor(&data), nil
}

func getComponentConstructorFile(cmd *cobra.Command) (*file.Flag, error) {
	constructorFlag, err := file.Get(cmd.Flags(), FlagComponentConstructorPath)
	if err != nil {
		return nil, fmt.Errorf("getting component constructor path flag failed: %w", err)
	}
	if !constructorFlag.Exists() {
		return nil, fmt.Errorf("component constructor %q does not exist", constructorFlag.String())
	} else if constructorFlag.IsDir() {
		return nil, fmt.Errorf("path %q is a directory but must point to a component constructor", constructorFlag.String())
	}
	return constructorFlag, nil
}

var (
	_ constructor.TargetRepositoryProvider            = (*constructorProvider)(nil)
	_ constructor.ExternalComponentRepositoryProvider = (*constructorProvider)(nil)
)

type constructorProvider struct {
	cache              string
	targetRepoSpec     runtime.Typed
<<<<<<< HEAD
	repositoryProvider ocm.ComponentVersionRepositoryProvider
=======
	repositoryProvider ocm.ComponentVersionRepositoryForComponentProvider
>>>>>>> 3f3208d6
	pluginManager      *manager.PluginManager
	graph              credentials.GraphResolver
}

func (prov *constructorProvider) GetExternalRepository(ctx context.Context, name, version string) (repository.ComponentVersionRepository, error) {
<<<<<<< HEAD
	return prov.repositoryProvider.GetComponentVersionRepository(ctx, name, version)
=======
	return prov.repositoryProvider.GetComponentVersionRepositoryForComponent(ctx, name, version)
>>>>>>> 3f3208d6
}

func (prov *constructorProvider) GetDigestProcessor(ctx context.Context, resource *descriptor.Resource) (constructor.ResourceDigestProcessor, error) {
	return prov.pluginManager.DigestProcessorRegistry.GetPlugin(ctx, resource.Access)
}

func (prov *constructorProvider) GetResourceInputMethod(ctx context.Context, resource *constructorruntime.Resource) (constructor.ResourceInputMethod, error) {
	return prov.pluginManager.InputRegistry.GetResourceInputPlugin(ctx, resource.Input)
}

func (prov *constructorProvider) GetSourceInputMethod(ctx context.Context, src *constructorruntime.Source) (constructor.SourceInputMethod, error) {
	return prov.pluginManager.InputRegistry.GetSourceInputPlugin(ctx, src.Input)
}

func (prov *constructorProvider) GetResourceRepository(ctx context.Context, resource *constructorruntime.Resource) (constructor.ResourceRepository, error) {
	plugin, err := prov.pluginManager.ResourcePluginRegistry.GetResourcePlugin(ctx, resource.Access)
	if err != nil {
		return nil, fmt.Errorf("getting plugin for resource %q failed: %w", resource.Access, err)
	}
	return &constructorPlugin{plugin: plugin}, nil
}

type constructorPlugin struct {
	plugin resource.Repository
}

func (c *constructorPlugin) GetResourceCredentialConsumerIdentity(ctx context.Context, resource *constructorruntime.Resource) (identity runtime.Identity, err error) {
	return c.plugin.GetResourceCredentialConsumerIdentity(ctx, constructorruntime.ConvertToDescriptorResource(resource))
}

func (c *constructorPlugin) DownloadResource(ctx context.Context, res *descriptor.Resource, credentials map[string]string) (content blob.ReadOnlyBlob, err error) {
	return c.plugin.DownloadResource(ctx, res, credentials)
}

func (prov *constructorProvider) GetTargetRepository(ctx context.Context, _ *constructorruntime.Component) (constructor.TargetRepository, error) {
	var creds map[string]string
	identity, err := prov.pluginManager.ComponentVersionRepositoryRegistry.GetComponentVersionRepositoryCredentialConsumerIdentity(ctx, prov.targetRepoSpec)
	if err == nil {
		if prov.graph != nil {
			if creds, err = prov.graph.Resolve(ctx, identity); err != nil {
				slog.DebugContext(ctx, fmt.Sprintf("resolving credentials for repository %q failed: %s", prov.targetRepoSpec, err.Error()))
			}
		}
	} else {
		slog.WarnContext(ctx, "could not get credential consumer identity for component version repository", "repository", prov.targetRepoSpec, "error", err)
	}

	return prov.pluginManager.ComponentVersionRepositoryRegistry.GetComponentVersionRepository(ctx, prov.targetRepoSpec, creds)
}

func registerConstructorProgressTracker(cmd *cobra.Command, options constructor.Options) (opts constructor.Options, stop func(), err error) {
	format, err := enum.Get(cmd.Flags(), log.FormatFlagName)
	if err != nil {
		return opts, nil, fmt.Errorf("failed to get the log format from the command flag: %w", err)
	}

	switch format {
	case log.FormatText:
		pw := progress.NewWriter()
		pw.SetOutputWriter(cmd.OutOrStdout())
		pw.SetUpdateFrequency(100 * time.Millisecond)
		pw.SetAutoStop(false)
		var trackers ocmsync.Map[string, *progress.Tracker]
		options.OnStartComponentConstruct = func(_ context.Context, component *constructorruntime.Component) error {
			key := component.Name + "/" + component.Version
			tracker := &progress.Tracker{
				Message: "component " + key,
				Total:   1,
				Units: progress.Units{
					Formatter: func(value int64) string {
						base := fmt.Sprintf("%d component version", value)
						if value > 1 {
							base += "s"
						}
						return base
					},
				},
			}
			trackers.Store(key, tracker)
			pw.AppendTracker(tracker)
			return nil
		}
		options.OnEndComponentConstruct = func(_ context.Context, descriptor *descriptor.Descriptor, err error) error {
			if err != nil {
				return nil
			}
			key := descriptor.Component.Name + "/" + descriptor.Component.Version
			tracker, ok := trackers.Load(key)
			if !ok {
				return fmt.Errorf("tracker for component %q not found", key)
			}
			tracker.UpdateMessage(tracker.Message + " constructed")
			tracker.Increment(1)
			tracker.MarkAsDone()
			return nil
		}
		// TODO(jakobmoellerdev): Add Resource and Source tracking in more detail so we can track those as well.
		go func() {
			// this is the actual blocking loop
			pw.Render()
		}()

		// Stop function to Poll for the progress writer to finish rendering
		// and to ensure that all renderings are complete before returning.
		// Bound to the command context to ensure it stops when the command is done and can
		// be cancelled.
		stop := func() {
			pw.Stop()
		wait:
			for {
				select {
				case <-cmd.Context().Done():
					return
				default:
					if !pw.IsRenderInProgress() {
						break wait
					}
				}
			}
		}

		return options, stop, nil
	case log.FormatJSON:
		logger, err := log.GetBaseLogger(cmd)
		if err != nil {
			return opts, nil, fmt.Errorf("could not retrieve logger: %w", err)
		}
		logger = logger.With("realm", "cli")
		options.OnStartComponentConstruct = func(ctx context.Context, component *constructorruntime.Component) error {
			logger.InfoContext(ctx, "starting component construction",
				"component", component.Name,
				"version", component.Version,
			)
			return nil
		}
		options.OnEndComponentConstruct = func(ctx context.Context, descriptor *descriptor.Descriptor, err error) error {
			if err != nil {
				logger.ErrorContext(ctx, "component construction failed",
					"error", err,
				)
			} else {
				logger.InfoContext(ctx, "component construction completed",
					"component", descriptor.Component.Name,
					"version", descriptor.Component.Version,
				)
			}
			return nil
		}
		return options, func() {}, nil
	}

	return opts, nil, fmt.Errorf("unknown log format to track component construction: %q", format)
}<|MERGE_RESOLUTION|>--- conflicted
+++ resolved
@@ -256,11 +256,7 @@
 
 	config := ocmctx.FromContext(cmd.Context()).Configuration()
 
-<<<<<<< HEAD
-	repoProvider, err := ocm.NewComponentVersionRepositoryProvider(cmd.Context(), pluginManager, credentialGraph, config, nil)
-=======
 	repoProvider, err := ocm.NewComponentVersionRepositoryForComponentProvider(cmd.Context(), pluginManager.ComponentVersionRepositoryRegistry, credentialGraph, config, nil)
->>>>>>> 3f3208d6
 	if err != nil {
 		return fmt.Errorf("could not initialize ocm repository: %w", err)
 	}
@@ -368,21 +364,13 @@
 type constructorProvider struct {
 	cache              string
 	targetRepoSpec     runtime.Typed
-<<<<<<< HEAD
-	repositoryProvider ocm.ComponentVersionRepositoryProvider
-=======
 	repositoryProvider ocm.ComponentVersionRepositoryForComponentProvider
->>>>>>> 3f3208d6
 	pluginManager      *manager.PluginManager
 	graph              credentials.GraphResolver
 }
 
 func (prov *constructorProvider) GetExternalRepository(ctx context.Context, name, version string) (repository.ComponentVersionRepository, error) {
-<<<<<<< HEAD
-	return prov.repositoryProvider.GetComponentVersionRepository(ctx, name, version)
-=======
 	return prov.repositoryProvider.GetComponentVersionRepositoryForComponent(ctx, name, version)
->>>>>>> 3f3208d6
 }
 
 func (prov *constructorProvider) GetDigestProcessor(ctx context.Context, resource *descriptor.Resource) (constructor.ResourceDigestProcessor, error) {
