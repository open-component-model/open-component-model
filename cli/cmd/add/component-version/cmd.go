--- conflicted
+++ resolved
@@ -338,10 +338,6 @@
 type constructorProvider struct {
 	cache          string
 	targetRepoSpec runtime.Typed
-<<<<<<< HEAD
-	pluginManager  *manager.PluginManager
-	graph          credentials.GraphResolver
-=======
 	//nolint:staticcheck // no replacement for resolvers available yet https://github.com/open-component-model/ocm-project/issues/575
 	fallbackRepo  *v1.FallbackRepository
 	pluginManager *manager.PluginManager
@@ -350,7 +346,6 @@
 
 func (prov *constructorProvider) GetExternalRepository(ctx context.Context, name, version string) (repository.ComponentVersionRepository, error) {
 	return prov.fallbackRepo, nil
->>>>>>> 9ba36633
 }
 
 func (prov *constructorProvider) GetDigestProcessor(ctx context.Context, resource *descriptor.Resource) (constructor.ResourceDigestProcessor, error) {
@@ -397,16 +392,8 @@
 	} else {
 		slog.WarnContext(ctx, "could not get credential consumer identity for component version repository", "repository", prov.targetRepoSpec, "error", err)
 	}
-<<<<<<< HEAD
-	repo, err := prov.pluginManager.ComponentVersionRepositoryRegistry.GetComponentVersionRepository(ctx, prov.targetRepoSpec, creds)
-	if err != nil {
-		return nil, fmt.Errorf("getting component version repository for %q failed: %w", prov.targetRepoSpec, err)
-	}
-	return repo, err
-=======
 
 	return prov.pluginManager.ComponentVersionRepositoryRegistry.GetComponentVersionRepository(ctx, prov.targetRepoSpec, creds)
->>>>>>> 9ba36633
 }
 
 func registerConstructorProgressTracker(cmd *cobra.Command, options constructor.Options) (opts constructor.Options, stop func(), err error) {
