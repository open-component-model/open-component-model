--- conflicted
+++ resolved
@@ -177,20 +177,12 @@
 		return fmt.Errorf("parsing component reference %q failed: %w", reference, err)
 	}
 	config := ocmContext.Configuration()
-<<<<<<< HEAD
-	repoProvider, err := ocm.NewComponentVersionRepositoryProvider(cmd.Context(), pluginManager, credentialGraph, config, ref)
-=======
 	repoProvider, err := ocm.NewComponentVersionRepositoryForComponentProvider(cmd.Context(), pluginManager.ComponentVersionRepositoryRegistry, credentialGraph, config, ref)
->>>>>>> 3f3208d6
 	if err != nil {
 		return fmt.Errorf("could not initialize ocm repository: %w", err)
 	}
 
-<<<<<<< HEAD
-	repo, err := repoProvider.GetComponentVersionRepository(cmd.Context(), ref.Component, ref.Version)
-=======
 	repo, err := repoProvider.GetComponentVersionRepositoryForComponent(cmd.Context(), ref.Component, ref.Version)
->>>>>>> 3f3208d6
 	if err != nil {
 		return fmt.Errorf("could not access ocm repository: %w", err)
 	}
