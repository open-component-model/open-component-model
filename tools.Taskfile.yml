--- conflicted
+++ resolved
@@ -12,11 +12,7 @@
       - for: { var: GO_MODULES }
         cmd: |
           cd {{.ITEM}} && \
-<<<<<<< HEAD
-          {{ .ROOT_DIR }}/tmp/bin/deepcopy-gen-{{ .DEEPCOPY_GEN_TARGET_VERSION }} -v9 \
-=======
           {{ .ROOT_DIR }}/tmp/bin/deepcopy-gen-{{ .DEEPCOPY_GEN_TARGET_VERSION }} \
->>>>>>> bdc76896
           --output-file "zz_generated.deepcopy.go" \
           ./...
 
