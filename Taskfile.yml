--- conflicted
+++ resolved
@@ -29,7 +29,6 @@
     optional: true
     taskfile: ./bindings/go/ctf/Taskfile.yml
     dir: ./bindings/go/ctf
-<<<<<<< HEAD
   bindings/go/oci:
     optional: true
     taskfile: ./bindings/go/oci/Taskfile.yml
@@ -38,20 +37,6 @@
     optional: true
     taskfile: ./bindings/go/oci/integration/Taskfile.yml
     dir: ./bindings/go/oci/integration
-
-
-vars:
-  GO_MODULES:
-    sh: find {{ .ROOT_DIR }}/bindings/go -name go.mod -exec dirname {} \; | sed 's|{{ .ROOT_DIR }}/bindings/go/||'
-  TESTABLE: "task -aj | jq -r '.tasks[] | select(.name | endswith(\":test\")) | .name | rtrimstr(\":test\")'"
-  INTEGRATION_TESTABLE: "task -aj | jq -r '.tasks[] | select(.name | endswith(\":test/integration\")) | .name | rtrimstr(\":test/integration\")'"
-
-
-tasks:
-  testable:
-    silent: true
-    cmd: "{{ .TESTABLE }}"
-=======
   cli:
     optional: true
     taskfile: ./cli/Taskfile.yml
@@ -61,42 +46,32 @@
   GO_MODULES:
     sh: find {{ .ROOT_DIR }} -name go.mod -exec dirname {} \; | sed 's|{{ .ROOT_DIR }}/||'
 
+
 tasks:
   default:
     deps: ["cli:build"]
-
-
->>>>>>> 867a2779
-  test:
-    desc: "Run all tests in the project"
-    vars:
-      TASKS:
-        sh: "{{ .TESTABLE }}"
-    cmds:
-<<<<<<< HEAD
-      - for: { var: TASKS }
-        task: '{{.ITEM}}:test'
-
-  testable/integration:
-    silent: true
-    cmd: "{{ .INTEGRATION_TESTABLE }}"
-  test/integration:
-    desc: "Run all integration tests in the project, possibly requiring external systems"
-    vars:
-      TASKS:
-        sh: "{{ .INTEGRATION_TESTABLE }}"
-    cmds:
-      - for: { var: TASKS }
-        task: '{{.ITEM}}:test/integration'
-=======
-      - for: { var: GO_MODULES }
-        task: '{{.ITEM}}:test'
 
   go_modules:
     desc: "List all Go Modules available in this project"
     cmd: echo "{{ .GO_MODULES }}"
     silent: true
->>>>>>> 867a2779
+
+  test:
+    desc: "Run all tests in the project"
+    vars:
+      TASKS:
+        sh: "task -aj | jq -r '.tasks[] | select(.name | endswith(\":test\")) | .name | rtrimstr(\":test\")'"
+    cmds:
+      - for: { var: TASKS }
+        task: '{{.ITEM}}:test'
+  test/integration:
+    desc: "Run all integration tests in the project, possibly requiring external systems"
+    vars:
+      TASKS:
+        sh: "task -aj | jq -r '.tasks[] | select(.name | endswith(\":test/integration\")) | .name | rtrimstr(\":test/integration\")'"
+    cmds:
+      - for: { var: TASKS }
+        task: '{{.ITEM}}:test/integration'
 
   init/go.work:
     desc: "Initialize the workspace environment"
