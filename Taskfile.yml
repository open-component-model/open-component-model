version: '3'

dotenv: ['.env', '.env.local']

includes:
  tools:
    taskfile: ./tools.Taskfile.yml
  bindings/go/descriptor:
    optional: true
    taskfile: ./bindings/go/descriptor/Taskfile.yml
    dir: ./bindings/go/descriptor
  bindings/go/runtime:
    optional: true
    taskfile: ./bindings/go/runtime/Taskfile.yml
    dir: ./bindings/go/runtime
  bindings/go/generator:
    optional: true
    taskfile: ./bindings/go/generator/Taskfile.yml
    dir: ./bindings/go/generator

vars:
  GO_MODULES:
    sh: find {{ .ROOT_DIR }}/bindings/go -name go.mod -exec dirname {} \; | sed 's|{{ .ROOT_DIR }}/bindings/go/||'

tasks:
  test:
    desc: "Run all tests in the project"
    cmds:
      - for: { var: GO_MODULES }
        task: bindings/go/{{.ITEM}}:test

  init/go.work:
    desc: "Initialize the workspace environment"
    status:
      - find go.work
<<<<<<< HEAD
    cmds:
      - go work init
      - for: { var: GO_MODULES }
        cmd: 'go work use bindings/go/{{.ITEM}}'
      - go work sync

  generate:
    desc: "Run all Code Generators in the project"
    cmds:
      - task: 'bindings/go/generator:ocmtypegen/generate'
      - task: 'tools:controller-gen/generate-deepcopy'

  ensure-clean:
    desc: "Ensure the project is clean by checking for uncommitted changes"
    cmds: [git diff --exit-code]
=======
    cmds:
      - go work init
      - for: { var: GO_MODULES }
        cmd: 'go work use bindings/go/{{.ITEM}}'
      - go work sync

  generate:
    desc: "Run all Code Generators in the project"
    cmds:
      - task: 'bindings/go/generator:ocmtypegen/generate'
      - task: 'tools:controller-gen/generate-deepcopy'
>>>>>>> fcfd7ea2
<|MERGE_RESOLUTION|>--- conflicted
+++ resolved
@@ -33,7 +33,6 @@
     desc: "Initialize the workspace environment"
     status:
       - find go.work
-<<<<<<< HEAD
     cmds:
       - go work init
       - for: { var: GO_MODULES }
@@ -44,21 +43,4 @@
     desc: "Run all Code Generators in the project"
     cmds:
       - task: 'bindings/go/generator:ocmtypegen/generate'
-      - task: 'tools:controller-gen/generate-deepcopy'
-
-  ensure-clean:
-    desc: "Ensure the project is clean by checking for uncommitted changes"
-    cmds: [git diff --exit-code]
-=======
-    cmds:
-      - go work init
-      - for: { var: GO_MODULES }
-        cmd: 'go work use bindings/go/{{.ITEM}}'
-      - go work sync
-
-  generate:
-    desc: "Run all Code Generators in the project"
-    cmds:
-      - task: 'bindings/go/generator:ocmtypegen/generate'
-      - task: 'tools:controller-gen/generate-deepcopy'
->>>>>>> fcfd7ea2
+      - task: 'tools:controller-gen/generate-deepcopy'