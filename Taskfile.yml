--- conflicted
+++ resolved
@@ -29,17 +29,14 @@
     optional: true
     taskfile: ./bindings/go/ctf/Taskfile.yml
     dir: ./bindings/go/ctf
-<<<<<<< HEAD
   bindings/go/dag:
     optional: true
     taskfile: ./bindings/go/dag/Taskfile.yml
     dir: ./bindings/go/dag
-=======
   cli:
     optional: true
     taskfile: ./cli/Taskfile.yml
     dir: ./cli
->>>>>>> f26479cd
 
 vars:
   GO_MODULES:
