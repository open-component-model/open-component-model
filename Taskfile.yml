--- conflicted
+++ resolved
@@ -87,17 +87,8 @@
     dir: ./cli
   cli/integration:
     optional: true
-<<<<<<< HEAD
-    taskfile: ./cli/cmd/download/plugin/integration/Taskfile.yml
-    dir: ./cli/cmd/download/plugin/integration
-  cli/cmd/download/resource/integration:
-    optional: true
-    taskfile: ./cli/cmd/download/resource/integration/Taskfile.yml
-    dir: ./cli/cmd/download/resource/integration
-=======
     taskfile: ./cli/integration/Taskfile.yml
     dir: ./cli/integration
->>>>>>> e6f0ccea
 
 vars:
   GO_MODULES:
