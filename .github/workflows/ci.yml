--- conflicted
+++ resolved
@@ -172,14 +172,10 @@
       - name: Run Code Generation
         run: task generate
       - name: Ensure Clean Target Repository
-<<<<<<< HEAD
-        run: task ensure-clean
-=======
         run: |
           gitStatus="$(git status --porcelain)"
           if [[ -z "${gitStatus}" ]]; then
               exit 0
           fi
           echo "${gitStatus}"
-          exit 1
->>>>>>> fcfd7ea2
+          exit 1